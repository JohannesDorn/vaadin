/*
 * Copyright 2000-2016 Vaadin Ltd.
 *
 * Licensed under the Apache License, Version 2.0 (the "License"); you may not
 * use this file except in compliance with the License. You may obtain a copy of
 * the License at
 *
 * http://www.apache.org/licenses/LICENSE-2.0
 *
 * Unless required by applicable law or agreed to in writing, software
 * distributed under the License is distributed on an "AS IS" BASIS, WITHOUT
 * WARRANTIES OR CONDITIONS OF ANY KIND, either express or implied. See the
 * License for the specific language governing permissions and limitations under
 * the License.
 */
package com.vaadin.client.widgets;

import java.util.ArrayList;
import java.util.Arrays;
import java.util.Collection;
import java.util.Collections;
import java.util.HashMap;
import java.util.LinkedList;
import java.util.List;
import java.util.ListIterator;
import java.util.Map;
import java.util.Map.Entry;
import java.util.TreeMap;
import java.util.logging.Level;
import java.util.logging.Logger;

import com.google.gwt.animation.client.Animation;
import com.google.gwt.core.client.Duration;
import com.google.gwt.core.client.JavaScriptObject;
import com.google.gwt.core.client.JsArray;
import com.google.gwt.core.client.Scheduler;
import com.google.gwt.core.client.Scheduler.ScheduledCommand;
import com.google.gwt.dom.client.DivElement;
import com.google.gwt.dom.client.Document;
import com.google.gwt.dom.client.Element;
import com.google.gwt.dom.client.NativeEvent;
import com.google.gwt.dom.client.Node;
import com.google.gwt.dom.client.NodeList;
import com.google.gwt.dom.client.Style;
import com.google.gwt.dom.client.Style.Display;
import com.google.gwt.dom.client.Style.Unit;
import com.google.gwt.dom.client.TableCellElement;
import com.google.gwt.dom.client.TableElement;
import com.google.gwt.dom.client.TableRowElement;
import com.google.gwt.dom.client.TableSectionElement;
import com.google.gwt.dom.client.Touch;
import com.google.gwt.event.shared.HandlerRegistration;
import com.google.gwt.logging.client.LogConfiguration;
import com.google.gwt.user.client.Command;
import com.google.gwt.user.client.DOM;
import com.google.gwt.user.client.Timer;
import com.google.gwt.user.client.Window;
import com.google.gwt.user.client.ui.RequiresResize;
import com.google.gwt.user.client.ui.RootPanel;
import com.google.gwt.user.client.ui.UIObject;
import com.google.gwt.user.client.ui.Widget;
import com.vaadin.client.BrowserInfo;
import com.vaadin.client.DeferredWorker;
import com.vaadin.client.Profiler;
import com.vaadin.client.WidgetUtil;
import com.vaadin.client.ui.SubPartAware;
import com.vaadin.client.widget.escalator.Cell;
import com.vaadin.client.widget.escalator.ColumnConfiguration;
import com.vaadin.client.widget.escalator.EscalatorUpdater;
import com.vaadin.client.widget.escalator.FlyweightCell;
import com.vaadin.client.widget.escalator.FlyweightRow;
import com.vaadin.client.widget.escalator.PositionFunction;
import com.vaadin.client.widget.escalator.PositionFunction.AbsolutePosition;
import com.vaadin.client.widget.escalator.PositionFunction.Translate3DPosition;
import com.vaadin.client.widget.escalator.PositionFunction.TranslatePosition;
import com.vaadin.client.widget.escalator.PositionFunction.WebkitTranslate3DPosition;
import com.vaadin.client.widget.escalator.Row;
import com.vaadin.client.widget.escalator.RowContainer;
import com.vaadin.client.widget.escalator.RowContainer.BodyRowContainer;
import com.vaadin.client.widget.escalator.RowVisibilityChangeEvent;
import com.vaadin.client.widget.escalator.RowVisibilityChangeHandler;
import com.vaadin.client.widget.escalator.ScrollbarBundle;
import com.vaadin.client.widget.escalator.ScrollbarBundle.HorizontalScrollbarBundle;
import com.vaadin.client.widget.escalator.ScrollbarBundle.VerticalScrollbarBundle;
import com.vaadin.client.widget.escalator.Spacer;
import com.vaadin.client.widget.escalator.SpacerUpdater;
import com.vaadin.client.widget.escalator.events.RowHeightChangedEvent;
import com.vaadin.client.widget.grid.events.ScrollEvent;
import com.vaadin.client.widget.grid.events.ScrollHandler;
import com.vaadin.client.widgets.Escalator.JsniUtil.TouchHandlerBundle;
import com.vaadin.shared.ui.grid.HeightMode;
import com.vaadin.shared.ui.grid.Range;
import com.vaadin.shared.ui.grid.ScrollDestination;
import com.vaadin.shared.util.SharedUtil;

/*-

 Maintenance Notes! Reading these might save your day.
 (note for editors: line width is 80 chars, including the
 one-space indentation)


 == Row Container Structure

 AbstractRowContainer
 |-- AbstractStaticRowContainer
 | |-- HeaderRowContainer
 | `-- FooterContainer
 `---- BodyRowContainerImpl

 AbstractRowContainer is intended to contain all common logic
 between RowContainers. It manages the bookkeeping of row
 count, makes sure that all individual cells are rendered
 the same way, and so on.

 AbstractStaticRowContainer has some special logic that is
 required by all RowContainers that don't scroll (hence the
 word "static"). HeaderRowContainer and FooterRowContainer
 are pretty thin special cases of a StaticRowContainer
 (mostly relating to positioning of the root element).

 BodyRowContainerImpl could also be split into an additional
 "AbstractScrollingRowContainer", but I felt that no more
 inner classes were needed. So it contains both logic
 required for making things scroll about, and equivalent
 special cases for layouting, as are found in
 Header/FooterRowContainers.


 == The Three Indices

 Each RowContainer can be thought to have three levels of
 indices for any given displayed row (but the distinction
 matters primarily for the BodyRowContainerImpl, because of
 the way it scrolls through data):

 - Logical index
 - Physical (or DOM) index
 - Visual index

 LOGICAL INDEX is the index that is linked to the data
 source. If you want your data source to represent a SQL
 database with 10 000 rows, the 7 000:th row in the SQL has a
 logical index of 6 999, since the index is 0-based (unless
 that data source does some funky logic).

 PHYSICAL INDEX is the index for a row that you see in a
 browser's DOM inspector. If your row is the second <tr>
 element within a <tbody> tag, it has a physical index of 1
 (because of 0-based indices). In Header and
 FooterRowContainers, you are safe to assume that the logical
 index is the same as the physical index. But because the
 BodyRowContainerImpl never displays large data sources
 entirely in the DOM, a physical index usually has no
 apparent direct relationship with its logical index.

 VISUAL INDEX is the index relating to the order that you
 see a row in, in the browser, as it is rendered. The
 topmost row is 0, the second is 1, and so on. The visual
 index is similar to the physical index in the sense that
 Header and FooterRowContainers can assume a 1:1
 relationship between visual index and logical index. And
 again, BodyRowContainerImpl has no such relationship. The
 body's visual index has additionally no apparent
 relationship with its physical index. Because the <tr> tags
 are reused in the body and visually repositioned with CSS
 as the user scrolls, the relationship between physical
 index and visual index is quickly broken. You can get an
 element's visual index via the field
 BodyRowContainerImpl.visualRowOrder.

 Currently, the physical and visual indices are kept in sync
 _most of the time_ by a deferred rearrangement of rows.
 They become desynced when scrolling. This is to help screen
 readers to read the contents from the DOM in a natural
 order. See BodyRowContainerImpl.DeferredDomSorter for more
 about that.

 */

/**
 * A workaround-class for GWT and JSNI.
 * <p>
 * GWT is unable to handle some method calls to Java methods in inner-classes
 * from within JSNI blocks. Having that inner class extend a non-inner-class (or
 * implement such an interface), makes it possible for JSNI to indirectly refer
 * to the inner class, by invoking methods and fields in the non-inner-class
 * API.
 *
 * @see Escalator.Scroller
 */
abstract class JsniWorkaround {
    /**
     * A JavaScript function that handles the scroll DOM event, and passes it on
     * to Java code.
     *
     * @see #createScrollListenerFunction(Escalator)
     * @see Escalator#onScroll()
     * @see Escalator.Scroller#onScroll()
     */
    protected final JavaScriptObject scrollListenerFunction;

    /**
     * A JavaScript function that handles the mousewheel DOM event, and passes
     * it on to Java code.
     *
     * @see #createMousewheelListenerFunction(Escalator)
     * @see Escalator#onScroll()
     * @see Escalator.Scroller#onScroll()
     */
    protected final JavaScriptObject mousewheelListenerFunction;

    /**
     * A JavaScript function that handles the touch start DOM event, and passes
     * it on to Java code.
     *
     * @see TouchHandlerBundle#touchStart(Escalator.JsniUtil.TouchHandlerBundle.CustomTouchEvent)
     */
    protected JavaScriptObject touchStartFunction;

    /**
     * A JavaScript function that handles the touch move DOM event, and passes
     * it on to Java code.
     *
     * @see TouchHandlerBundle#touchMove(Escalator.JsniUtil.TouchHandlerBundle.CustomTouchEvent)
     */
    protected JavaScriptObject touchMoveFunction;

    /**
     * A JavaScript function that handles the touch end and cancel DOM events,
     * and passes them on to Java code.
     *
     * @see TouchHandlerBundle#touchEnd(Escalator.JsniUtil.TouchHandlerBundle.CustomTouchEvent)
     */
    protected JavaScriptObject touchEndFunction;

    protected TouchHandlerBundle touchHandlerBundle;

    protected JsniWorkaround(final Escalator escalator) {
        scrollListenerFunction = createScrollListenerFunction(escalator);
        mousewheelListenerFunction = createMousewheelListenerFunction(
                escalator);

        touchHandlerBundle = new TouchHandlerBundle(escalator);
        touchStartFunction = touchHandlerBundle.getTouchStartHandler();
        touchMoveFunction = touchHandlerBundle.getTouchMoveHandler();
        touchEndFunction = touchHandlerBundle.getTouchEndHandler();
    }

    /**
     * A method that constructs the JavaScript function that will be stored into
     * {@link #scrollListenerFunction}.
     *
     * @param esc
     *            a reference to the current instance of {@link Escalator}
     * @see Escalator#onScroll()
     */
    protected abstract JavaScriptObject createScrollListenerFunction(
            Escalator esc);

    /**
     * A method that constructs the JavaScript function that will be stored into
     * {@link #mousewheelListenerFunction}.
     *
     * @param esc
     *            a reference to the current instance of {@link Escalator}
     * @see Escalator#onScroll()
     */
    protected abstract JavaScriptObject createMousewheelListenerFunction(
            Escalator esc);
}

/**
 * A low-level table-like widget that features a scrolling virtual viewport and
 * lazily generated rows.
 *
 * @since 7.4
 * @author Vaadin Ltd
 */
public class Escalator extends Widget
        implements RequiresResize, DeferredWorker, SubPartAware {

    // todo comments legend
    /*
     * [[optimize]]: There's an opportunity to rewrite the code in such a way
     * that it _might_ perform better (rememeber to measure, implement,
     * re-measure)
     */
    /*
     * [[mpixscroll]]: This code will require alterations that are relevant for
     * supporting the scrolling through more pixels than some browsers normally
     * would support. (i.e. when we support more than "a million" pixels in the
     * escalator DOM). NOTE: these bits can most often also be identified by
     * searching for code that call scrollElem.getScrollTop();.
     */
    /*
     * [[spacer]]: Code that is important to make spacers work.
     */

    /**
     * A utility class that contains utility methods that are usually called
     * from JSNI.
     * <p>
     * The methods are moved in this class to minimize the amount of JSNI code
     * as much as feasible.
     */
    static class JsniUtil {
        public static class TouchHandlerBundle {

            /**
             * A <a href=
             * "http://www.gwtproject.org/doc/latest/DevGuideCodingBasicsOverlay.html"
             * >JavaScriptObject overlay</a> for the
             * <a href="http://www.w3.org/TR/touch-events/">JavaScript
             * TouchEvent</a> object.
             * <p>
             * This needs to be used in the touch event handlers, since GWT's
             * {@link com.google.gwt.event.dom.client.TouchEvent TouchEvent}
             * can't be cast from the JSNI call, and the
             * {@link com.google.gwt.dom.client.NativeEvent NativeEvent} isn't
             * properly populated with the correct values.
             */
<<<<<<< HEAD
            private final static class CustomTouchEvent extends NativeEvent {
=======
            private final static class CustomTouchEvent
                    extends JavaScriptObject {
>>>>>>> fa2a40b3
                protected CustomTouchEvent() {
                }

                public native int getPageX()
                /*-{
                    return this.targetTouches[0].pageX;
                }-*/;

                public native int getPageY()
                /*-{
                    return this.targetTouches[0].pageY;
                }-*/;

                public native boolean isCancelable()
                /*-{
                    return this.cancelable;
                }-*/;
            }

            private final Escalator escalator;

            public TouchHandlerBundle(final Escalator escalator) {
                this.escalator = escalator;
            }

            public native JavaScriptObject getTouchStartHandler()
            /*-{
                // we need to store "this", since it won't be preserved on call.
                var self = this;
                return $entry(function (e) {
                    self.@com.vaadin.client.widgets.Escalator.JsniUtil.TouchHandlerBundle::touchStart(*)(e);
                });
            }-*/;

            public native JavaScriptObject getTouchMoveHandler()
            /*-{
                // we need to store "this", since it won't be preserved on call.
                var self = this;
                return $entry(function (e) {
                    self.@com.vaadin.client.widgets.Escalator.JsniUtil.TouchHandlerBundle::touchMove(*)(e);
                });
            }-*/;

            public native JavaScriptObject getTouchEndHandler()
            /*-{
                // we need to store "this", since it won't be preserved on call.
                var self = this;
                return $entry(function (e) {
                    self.@com.vaadin.client.widgets.Escalator.JsniUtil.TouchHandlerBundle::touchEnd(*)(e);
                });
            }-*/;

            // Duration of the inertial scrolling simulation. Devices with
            // larger screens take longer durations.
            private static final int DURATION = Window.getClientHeight();
            // multiply scroll velocity with repeated touching
            private int acceleration = 1;
            private boolean touching = false;
            // Two movement objects for storing status and processing touches
            private Movement yMov, xMov;
            final double MIN_VEL = 0.6, MAX_VEL = 4, F_VEL = 1500, F_ACC = 0.7,
                    F_AXIS = 1;

            // The object to deal with one direction scrolling
            private class Movement {
                final List<Double> speeds = new ArrayList<Double>();
                final ScrollbarBundle scroll;
                double position, offset, velocity, prevPos, prevTime, delta;
                double scrollMax;
                boolean run, vertical;

                public Movement(boolean vertical) {
                    this.vertical = vertical;
                    scroll = vertical ? escalator.verticalScrollbar
                            : escalator.horizontalScrollbar;
                }

                public void startTouch(CustomTouchEvent event) {
                    speeds.clear();
                    prevPos = pagePosition(event);
                    prevTime = Duration.currentTimeMillis();
                    scrollMax = scroll.getScrollSize() - scroll.getOffsetSize();
                    delta = 0;
                }

                public void moveTouch(CustomTouchEvent event) {
                    double pagePosition = pagePosition(event);
                    run = false;
                    // skip grids without scroll
                    if (scrollMax > 1) {
                        delta = prevPos - pagePosition;
                        double now = Duration.currentTimeMillis();
                        double ellapsed = now - prevTime;
                        velocity = delta / ellapsed;
                        // if last speed was so low, reset speeds and start
                        // storing again
                        if (speeds.size() > 0 && !validSpeed(speeds.get(0))) {
                            speeds.clear();
                        }
                        speeds.add(0, velocity);
                        prevTime = now;
                        prevPos = pagePosition;
                        position = scroll.getScrollPos();
                    }
                }

                public void validate(Movement other) {
                    // We don't move the scroll if no delta, scroll position
                    // has reached the edge, or movement in one direction is
                    // insignificant.
                    run = delta != 0 && inScrollRange(position + delta)
                            && Math.abs(other.delta / delta) < F_AXIS;
                    if (!run) delta = 0;
                }

                public void endTouch(CustomTouchEvent event) {
                    // Compute average speed
                    velocity = 0;
                    for (double s : speeds) {
                        velocity += s / speeds.size();
                    }
                    position = scroll.getScrollPos();

                    // Compute offset, and adjust it with an easing curve so as
                    // movement is smoother.
                    offset = F_VEL * velocity * acceleration
                            * easingInOutCos(velocity, MAX_VEL);

                    // Enable or disable inertia movement in this axis
                    run = validSpeed(velocity);
                    if (run) {
                        event.preventDefault();
                    }
                }

                void stepAnimation(double progress) {
                    if (run) {
                        double p = position + offset * progress;
                        scroll.setScrollPos(p);
                        run = inScrollRange(p);
                    }
                }

                boolean inScrollRange(double p) {
                    return p > 0 && p < scrollMax;
                }

                int pagePosition(CustomTouchEvent event) {
                    JsArray<Touch> a = event.getTouches();
                    return vertical ? a.get(0).getPageY() : a.get(0).getPageX();
                }

                boolean validSpeed(double speed) {
                    return Math.abs(speed) > MIN_VEL;
                }
            }

            // Using GWT animations which take care of native animation frames.
            private Animation animation = new Animation() {
                @Override
                public void onUpdate(double progress) {
                    xMov.stepAnimation(progress);
                    yMov.stepAnimation(progress);
                    if (!xMov.run && !yMov.run) {
                        // Stop animation as soon as we reach the border,
                        // so as we do not wait to move the external scroll.
                        cancel();
                    }
                }

                @Override
                public double interpolate(double progress) {
                    return easingOutCirc(progress);
                };

                @Override
                public void onComplete() {
                    touching = false;
                    escalator.body.domSorter.reschedule();
                };

                @Override
                public void run(int duration) {
                    if (xMov.run || yMov.run) {
                        super.run(duration);
                    } else {
                        onComplete();
                    }
                };
            };

            public void touchStart(final CustomTouchEvent event) {
                // Consider only one-finger gestures over the body.
                if (eventOnBody(escalator, event)
                        && event.getTouches().length() == 1) {
                    if (yMov == null) {
                        yMov = new Movement(true);
                        xMov = new Movement(false);
                        // Mark this as a touch device. Useful for
                        // fix hover styles in iOS.
                        escalator.bodyElem.addClassName("touch");
                    }
                    if (animation.isRunning()) {
                        acceleration += F_ACC;
                        event.preventDefault();
                        animation.cancel();
                    } else {
                        acceleration = 1;
                    }
                    xMov.startTouch(event);
                    yMov.startTouch(event);
                    touching = true;
                } else {
                    // Cancel to allow multi-finger gestures like zoom.
                    touching = false;
                    animation.cancel();
                    acceleration = 1;
                }
            }

            public void touchMove(final CustomTouchEvent event) {
                if (touching && event.isCancelable()) {
                    xMov.moveTouch(event);
                    yMov.moveTouch(event);
                    xMov.validate(yMov);
                    yMov.validate(xMov);
                    if (xMov.run) {
                        xMov.scroll.setScrollPosByDelta(xMov.delta);
                    }
                    if (yMov.run) {
                        yMov.scroll.setScrollPosByDelta(yMov.delta);
                    }
                    if (xMov.run || yMov.run) {
                        // If we move the scroll prevent default, otherwise
                        // pass the control to the device.
                        event.preventDefault();
                    }
                }
            }

            public void touchEnd(final CustomTouchEvent event) {
                if (touching) {
                    xMov.endTouch(event);
                    yMov.endTouch(event);
                    xMov.validate(yMov);
                    yMov.validate(xMov);
                    // Adjust duration so as longer movements take bigger duration
                    boolean vert = !xMov.run || yMov.run
                            && Math.abs(yMov.offset) > Math.abs(xMov.offset);
                    double delta = Math.abs((vert ? yMov : xMov).offset);
                    animation.run((int) (3 * DURATION * easingOutExp(delta)));
                }
            }

            private double easingInOutCos(double val, double max) {
                return 0.5 - 0.5 * Math.cos(Math.PI * Math.signum(val)
                        * Math.min(Math.abs(val), max) / max);
            }

            private double easingOutExp(double delta) {
                return (1 - Math.pow(2, -delta / 1000));
            }

            private double easingOutCirc(double progress) {
                return Math.sqrt(1 - (progress - 1) * (progress - 1));
            }
        }

        public static boolean eventOnBody(Escalator escalator, NativeEvent event) {
            Element e = event.getEventTarget().<Element>cast();
            // Consider the event if it comes from an element in the body,
            // of from the main table (when setting position by code)
            return TableElement.is(e)
                    || escalator.bodyElem.isOrHasChild(e);
        }

        public static void moveScrollFromEvent(final Escalator escalator,
                final double deltaX, final double deltaY,
                final NativeEvent event) {

            // Prevent scrolling on Headers/Footers
            if (!eventOnBody(escalator, event)) {
                 return;
            }

            boolean movex = !Double.isNaN(deltaX);
            boolean movey = !Double.isNaN(deltaY);
            if (movex || movey) {
                escalator.bodyElem.addClassName("scrolling");
                if (movex) {
                    escalator.horizontalScrollbar.setScrollPosByDelta(deltaX);
                }
                if (movey) {
                    escalator.verticalScrollbar.setScrollPosByDelta(deltaY);
                }
                escalator.body.domSorter.reschedule();

                /*
                 * TODO: only prevent if not scrolled to end/bottom. Or no? UX
                 * team needs to decide. In touch devices movement is not
                 * prevented when the edge is reached.
                 */
                final boolean warrantedYScroll = deltaY != 0
                        && escalator.verticalScrollbar.showsScrollHandle();
                final boolean warrantedXScroll = deltaX != 0
                        && escalator.horizontalScrollbar.showsScrollHandle();
                if (warrantedYScroll || warrantedXScroll) {
                    event.preventDefault();
                }
            }
        }
    }

    /**
     * ScrollDestination case-specific handling logic.
     */
    private static double getScrollPos(final ScrollDestination destination,
            final double targetStartPx, final double targetEndPx,
            final double viewportStartPx, final double viewportEndPx,
            final double padding) {

        final double viewportLength = viewportEndPx - viewportStartPx;

        switch (destination) {

        /*
         * Scroll as little as possible to show the target element. If the
         * element fits into view, this works as START or END depending on the
         * current scroll position. If the element does not fit into view, this
         * works as START.
         */
        case ANY: {
            final double startScrollPos = targetStartPx - padding;
            final double endScrollPos = targetEndPx + padding - viewportLength;

            if (startScrollPos < viewportStartPx) {
                return startScrollPos;
            } else if (targetEndPx + padding > viewportEndPx) {
                return endScrollPos;
            } else {
                // NOOP, it's already visible
                return viewportStartPx;
            }
        }

        /*
         * Scrolls so that the element is shown at the end of the viewport. The
         * viewport will, however, not scroll before its first element.
         */
        case END: {
            return targetEndPx + padding - viewportLength;
        }

        /*
         * Scrolls so that the element is shown in the middle of the viewport.
         * The viewport will, however, not scroll beyond its contents, given
         * more elements than what the viewport is able to show at once. Under
         * no circumstances will the viewport scroll before its first element.
         */
        case MIDDLE: {
            final double targetMiddle = targetStartPx
                    + (targetEndPx - targetStartPx) / 2;
            return targetMiddle - viewportLength / 2;
        }

        /*
         * Scrolls so that the element is shown at the start of the viewport.
         * The viewport will, however, not scroll beyond its contents.
         */
        case START: {
            return targetStartPx - padding;
        }

        /*
         * Throw an error if we're here. This can only mean that
         * ScrollDestination has been carelessly amended..
         */
        default: {
            throw new IllegalArgumentException(
                    "Internal: ScrollDestination has been modified, "
                            + "but Escalator.getScrollPos has not been updated "
                            + "to match new values.");
        }
        }

    }

    /** An inner class that handles all logic related to scrolling. */
    private class Scroller extends JsniWorkaround {
        private double lastScrollTop = 0;
        private double lastScrollLeft = 0;

        public Scroller() {
            super(Escalator.this);
        }

        @Override
        protected native JavaScriptObject createScrollListenerFunction(
                Escalator esc)
        /*-{
            var vScroll = esc.@com.vaadin.client.widgets.Escalator::verticalScrollbar;
            var vScrollElem = vScroll.@com.vaadin.client.widget.escalator.ScrollbarBundle::getElement()();

            var hScroll = esc.@com.vaadin.client.widgets.Escalator::horizontalScrollbar;
            var hScrollElem = hScroll.@com.vaadin.client.widget.escalator.ScrollbarBundle::getElement()();

            return $entry(function(e) {
                var target = e.target;

                // in case the scroll event was native (i.e. scrollbars were dragged, or
                // the scrollTop/Left was manually modified), the bundles have old cache
                // values. We need to make sure that the caches are kept up to date.
                if (target === vScrollElem) {
                    vScroll.@com.vaadin.client.widget.escalator.ScrollbarBundle::updateScrollPosFromDom()();
                } else if (target === hScrollElem) {
                    hScroll.@com.vaadin.client.widget.escalator.ScrollbarBundle::updateScrollPosFromDom()();
                } else {
                    $wnd.console.error("unexpected scroll target: "+target);
                }
            });
        }-*/;

        @Override
        protected native JavaScriptObject createMousewheelListenerFunction(
                Escalator esc)
        /*-{
            return $entry(function(e) {
                var deltaX = e.deltaX ? e.deltaX : -0.5*e.wheelDeltaX;
                var deltaY = e.deltaY ? e.deltaY : -0.5*e.wheelDeltaY;

                // Delta mode 0 is in pixels; we don't need to do anything...

                // A delta mode of 1 means we're scrolling by lines instead of pixels
                // We need to scale the number of lines by the default line height
                if(e.deltaMode === 1) {
                    var brc = esc.@com.vaadin.client.widgets.Escalator::body;
                    deltaY *= brc.@com.vaadin.client.widgets.Escalator.AbstractRowContainer::getDefaultRowHeight()();
                }

                // Other delta modes aren't supported
                if((e.deltaMode !== undefined) && (e.deltaMode >= 2 || e.deltaMode < 0)) {
                    var msg = "Unsupported wheel delta mode \"" + e.deltaMode + "\"";

                    // Print warning message
                    esc.@com.vaadin.client.widgets.Escalator::logWarning(*)(msg);
                }

                // IE8 has only delta y
                if (isNaN(deltaY)) {
                    deltaY = -0.5*e.wheelDelta;
                }

                @com.vaadin.client.widgets.Escalator.JsniUtil::moveScrollFromEvent(*)(esc, deltaX, deltaY, e);
            });
        }-*/;

        /**
         * Recalculates the virtual viewport represented by the scrollbars, so
         * that the sizes of the scroll handles appear correct in the browser
         */
        public void recalculateScrollbarsForVirtualViewport() {
            double scrollContentHeight = body.calculateTotalRowHeight()
                    + body.spacerContainer.getSpacerHeightsSum();
            double scrollContentWidth = columnConfiguration.calculateRowWidth();
            double tableWrapperHeight = heightOfEscalator;
            double tableWrapperWidth = widthOfEscalator;

            boolean verticalScrollNeeded = scrollContentHeight > tableWrapperHeight
                    + WidgetUtil.PIXEL_EPSILON - header.getHeightOfSection()
                    - footer.getHeightOfSection();
            boolean horizontalScrollNeeded = scrollContentWidth > tableWrapperWidth
                    + WidgetUtil.PIXEL_EPSILON;

            // One dimension got scrollbars, but not the other. Recheck time!
            if (verticalScrollNeeded != horizontalScrollNeeded) {
                if (!verticalScrollNeeded && horizontalScrollNeeded) {
                    verticalScrollNeeded = scrollContentHeight > tableWrapperHeight
                            + WidgetUtil.PIXEL_EPSILON
                            - header.getHeightOfSection()
                            - footer.getHeightOfSection()
                            - horizontalScrollbar.getScrollbarThickness();
                } else {
                    horizontalScrollNeeded = scrollContentWidth > tableWrapperWidth
                            + WidgetUtil.PIXEL_EPSILON
                            - verticalScrollbar.getScrollbarThickness();
                }
            }

            // let's fix the table wrapper size, since it's now stable.
            if (verticalScrollNeeded) {
                tableWrapperWidth -= verticalScrollbar.getScrollbarThickness();
                tableWrapperWidth = Math.max(0, tableWrapperWidth);
            }
            if (horizontalScrollNeeded) {
                tableWrapperHeight -= horizontalScrollbar
                        .getScrollbarThickness();
                tableWrapperHeight = Math.max(0, tableWrapperHeight);
            }
            tableWrapper.getStyle().setHeight(tableWrapperHeight, Unit.PX);
            tableWrapper.getStyle().setWidth(tableWrapperWidth, Unit.PX);

            double footerHeight = footer.getHeightOfSection();
            double headerHeight = header.getHeightOfSection();
            double vScrollbarHeight = Math.max(0,
                    tableWrapperHeight - footerHeight - headerHeight);
            verticalScrollbar.setOffsetSize(vScrollbarHeight);
            verticalScrollbar.setScrollSize(scrollContentHeight);

            /*
             * If decreasing the amount of frozen columns, and scrolled to the
             * right, the scroll position might reset. So we need to remember
             * the scroll position, and re-apply it once the scrollbar size has
             * been adjusted.
             */
            double prevScrollPos = horizontalScrollbar.getScrollPos();

            double unfrozenPixels = columnConfiguration
                    .getCalculatedColumnsWidth(Range.between(
                            columnConfiguration.getFrozenColumnCount(),
                            columnConfiguration.getColumnCount()));
            double frozenPixels = scrollContentWidth - unfrozenPixels;
            double hScrollOffsetWidth = tableWrapperWidth - frozenPixels;
            horizontalScrollbar.setOffsetSize(hScrollOffsetWidth);
            horizontalScrollbar.setScrollSize(unfrozenPixels);
            horizontalScrollbar.getElement().getStyle().setLeft(frozenPixels,
                    Unit.PX);
            horizontalScrollbar.setScrollPos(prevScrollPos);

            /*
             * only show the scrollbar wrapper if the scrollbar itself is
             * visible.
             */
            if (horizontalScrollbar.showsScrollHandle()) {
                horizontalScrollbarDeco.getStyle().clearDisplay();
            } else {
                horizontalScrollbarDeco.getStyle().setDisplay(Display.NONE);
            }

            /*
             * only show corner background divs if the vertical scrollbar is
             * visible.
             */
            Style hCornerStyle = headerDeco.getStyle();
            Style fCornerStyle = footerDeco.getStyle();
            if (verticalScrollbar.showsScrollHandle()) {
                hCornerStyle.clearDisplay();
                fCornerStyle.clearDisplay();

                if (horizontalScrollbar.showsScrollHandle()) {
                    double offset = horizontalScrollbar.getScrollbarThickness();
                    fCornerStyle.setBottom(offset, Unit.PX);
                } else {
                    fCornerStyle.clearBottom();
                }
            } else {
                hCornerStyle.setDisplay(Display.NONE);
                fCornerStyle.setDisplay(Display.NONE);
            }
        }

        /**
         * Logical scrolling event handler for the entire widget.
         */
        public void onScroll() {

            final double scrollTop = verticalScrollbar.getScrollPos();
            final double scrollLeft = horizontalScrollbar.getScrollPos();
            if (lastScrollLeft != scrollLeft) {
                for (int i = 0; i < columnConfiguration.frozenColumns; i++) {
                    header.updateFreezePosition(i, scrollLeft);
                    body.updateFreezePosition(i, scrollLeft);
                    footer.updateFreezePosition(i, scrollLeft);
                }

                position.set(headElem, -scrollLeft, 0);

                /*
                 * TODO [[optimize]]: cache this value in case the instanceof
                 * check has undesirable overhead. This could also be a
                 * candidate for some deferred binding magic so that e.g.
                 * AbsolutePosition is not even considered in permutations that
                 * we know support something better. That would let the compiler
                 * completely remove the entire condition since it knows that
                 * the if will never be true.
                 */
                if (position instanceof AbsolutePosition) {
                    /*
                     * we don't want to put "top: 0" on the footer, since it'll
                     * render wrong, as we already have
                     * "bottom: $footer-height".
                     */
                    footElem.getStyle().setLeft(-scrollLeft, Unit.PX);
                } else {
                    position.set(footElem, -scrollLeft, 0);
                }

                lastScrollLeft = scrollLeft;
            }

            body.setBodyScrollPosition(scrollLeft, scrollTop);

            lastScrollTop = scrollTop;
            body.updateEscalatorRowsOnScroll();
            body.spacerContainer.updateSpacerDecosVisibility();
            /*
             * TODO [[optimize]]: Might avoid a reflow by first calculating new
             * scrolltop and scrolleft, then doing the escalator magic based on
             * those numbers and only updating the positions after that.
             */
        }

        public native void attachScrollListener(Element element)
        /*
         * Attaching events with JSNI instead of the GWT event mechanism because
         * GWT didn't provide enough details in events, or triggering the event
         * handlers with GWT bindings was unsuccessful. Maybe, with more time
         * and skill, it could be done with better success. JavaScript overlay
         * types might work. This might also get rid of the JsniWorkaround
         * class.
         */
        /*-{
             if (element.addEventListener) {
                 element.addEventListener("scroll", this.@com.vaadin.client.widgets.JsniWorkaround::scrollListenerFunction);
             } else {
                 element.attachEvent("onscroll", this.@com.vaadin.client.widgets.JsniWorkaround::scrollListenerFunction);
             }
        }-*/;

        public native void detachScrollListener(Element element)
        /*
         * Attaching events with JSNI instead of the GWT event mechanism because
         * GWT didn't provide enough details in events, or triggering the event
         * handlers with GWT bindings was unsuccessful. Maybe, with more time
         * and skill, it could be done with better success. JavaScript overlay
         * types might work. This might also get rid of the JsniWorkaround
         * class.
         */
        /*-{
            if (element.addEventListener) {
                element.removeEventListener("scroll", this.@com.vaadin.client.widgets.JsniWorkaround::scrollListenerFunction);
            } else {
                element.detachEvent("onscroll", this.@com.vaadin.client.widgets.JsniWorkaround::scrollListenerFunction);
            }
        }-*/;

        public native void attachMousewheelListener(Element element)
        /*
         * Attaching events with JSNI instead of the GWT event mechanism because
         * GWT didn't provide enough details in events, or triggering the event
         * handlers with GWT bindings was unsuccessful. Maybe, with more time
         * and skill, it could be done with better success. JavaScript overlay
         * types might work. This might also get rid of the JsniWorkaround
         * class.
         */
        /*-{
            // firefox likes "wheel", while others use "mousewheel"
            var eventName = 'onmousewheel' in element ? 'mousewheel' : 'wheel';
            element.addEventListener(eventName, this.@com.vaadin.client.widgets.JsniWorkaround::mousewheelListenerFunction);
        }-*/;

        public native void detachMousewheelListener(Element element)
        /*
         * Detaching events with JSNI instead of the GWT event mechanism because
         * GWT didn't provide enough details in events, or triggering the event
         * handlers with GWT bindings was unsuccessful. Maybe, with more time
         * and skill, it could be done with better success. JavaScript overlay
         * types might work. This might also get rid of the JsniWorkaround
         * class.
         */
        /*-{
            // firefox likes "wheel", while others use "mousewheel"
            var eventName = element.onwheel===undefined?"mousewheel":"wheel";
            element.removeEventListener(eventName, this.@com.vaadin.client.widgets.JsniWorkaround::mousewheelListenerFunction);
        }-*/;

        public native void attachTouchListeners(Element element)
        /*
         * Detaching events with JSNI instead of the GWT event mechanism because
         * GWT didn't provide enough details in events, or triggering the event
         * handlers with GWT bindings was unsuccessful. Maybe, with more time
         * and skill, it could be done with better success. JavaScript overlay
         * types might work. This might also get rid of the JsniWorkaround
         * class.
         */
        /*-{
            element.addEventListener("touchstart", this.@com.vaadin.client.widgets.JsniWorkaround::touchStartFunction);
            element.addEventListener("touchmove", this.@com.vaadin.client.widgets.JsniWorkaround::touchMoveFunction);
            element.addEventListener("touchend", this.@com.vaadin.client.widgets.JsniWorkaround::touchEndFunction);
            element.addEventListener("touchcancel", this.@com.vaadin.client.widgets.JsniWorkaround::touchEndFunction);
        }-*/;

        public native void detachTouchListeners(Element element)
        /*
         * Detaching events with JSNI instead of the GWT event mechanism because
         * GWT didn't provide enough details in events, or triggering the event
         * handlers with GWT bindings was unsuccessful. Maybe, with more time
         * and skill, it could be done with better success. JavaScript overlay
         * types might work. This might also get rid of the JsniWorkaround
         * class.
         */
        /*-{
            element.removeEventListener("touchstart", this.@com.vaadin.client.widgets.JsniWorkaround::touchStartFunction);
            element.removeEventListener("touchmove", this.@com.vaadin.client.widgets.JsniWorkaround::touchMoveFunction);
            element.removeEventListener("touchend", this.@com.vaadin.client.widgets.JsniWorkaround::touchEndFunction);
            element.removeEventListener("touchcancel", this.@com.vaadin.client.widgets.JsniWorkaround::touchEndFunction);
        }-*/;

        public void scrollToColumn(final int columnIndex,
                final ScrollDestination destination, final int padding) {
            assert columnIndex >= columnConfiguration.frozenColumns : "Can't scroll to a frozen column";

            /*
             * To cope with frozen columns, we just pretend those columns are
             * not there at all when calculating the position of the target
             * column and the boundaries of the viewport. The resulting
             * scrollLeft will be correct without compensation since the DOM
             * structure effectively means that scrollLeft also ignores the
             * frozen columns.
             */
            final double frozenPixels = columnConfiguration
                    .getCalculatedColumnsWidth(Range.withLength(0,
                            columnConfiguration.frozenColumns));

            final double targetStartPx = columnConfiguration
                    .getCalculatedColumnsWidth(Range.withLength(0, columnIndex))
                    - frozenPixels;
            final double targetEndPx = targetStartPx
                    + columnConfiguration.getColumnWidthActual(columnIndex);

            final double viewportStartPx = getScrollLeft();
            double viewportEndPx = viewportStartPx + WidgetUtil
                    .getRequiredWidthBoundingClientRectDouble(getElement())
                    - frozenPixels;
            if (verticalScrollbar.showsScrollHandle()) {
                viewportEndPx -= WidgetUtil.getNativeScrollbarSize();
            }

            final double scrollLeft = getScrollPos(destination, targetStartPx,
                    targetEndPx, viewportStartPx, viewportEndPx, padding);

            /*
             * note that it doesn't matter if the scroll would go beyond the
             * content, since the browser will adjust for that, and everything
             * fall into line accordingly.
             */
            setScrollLeft(scrollLeft);
        }

        public void scrollToRow(final int rowIndex,
                final ScrollDestination destination, final double padding) {

            final double targetStartPx = (body.getDefaultRowHeight() * rowIndex)
                    + body.spacerContainer
                            .getSpacerHeightsSumUntilIndex(rowIndex);
            final double targetEndPx = targetStartPx
                    + body.getDefaultRowHeight();

            final double viewportStartPx = getScrollTop();
            final double viewportEndPx = viewportStartPx
                    + body.getHeightOfSection();

            final double scrollTop = getScrollPos(destination, targetStartPx,
                    targetEndPx, viewportStartPx, viewportEndPx, padding);

            /*
             * note that it doesn't matter if the scroll would go beyond the
             * content, since the browser will adjust for that, and everything
             * falls into line accordingly.
             */
            setScrollTop(scrollTop);
        }
    }

    protected abstract class AbstractRowContainer implements RowContainer {
        private EscalatorUpdater updater = EscalatorUpdater.NULL;

        private int rows;

        /**
         * The table section element ({@code <thead>}, {@code <tbody>} or
         * {@code <tfoot>}) the rows (i.e. {@code
         *
        <tr>
         * } tags) are contained in.
         */
        protected final TableSectionElement root;

        /**
         * The primary style name of the escalator. Most commonly provided by
         * Escalator as "v-escalator".
         */
        private String primaryStyleName = null;

        private boolean defaultRowHeightShouldBeAutodetected = true;

        private double defaultRowHeight = INITIAL_DEFAULT_ROW_HEIGHT;

        private boolean autodetectRowHeightLaterQueued = false;

        private Element detectionTr, cellElem;

        public AbstractRowContainer(
                final TableSectionElement rowContainerElement) {
            root = rowContainerElement;
        }

        @Override
        public TableSectionElement getElement() {
            return root;
        }

        /**
         * Gets the tag name of an element to represent a cell in a row.
         * <p>
         * Usually {@code "th"} or {@code "td"}.
         * <p>
         * <em>Note:</em> To actually <em>create</em> such an element, use
         * {@link #createCellElement(int, int)} instead.
         *
         * @return the tag name for the element to represent cells as
         * @see #createCellElement(int, int)
         */
        protected abstract String getCellElementTagName();

        @Override
        public EscalatorUpdater getEscalatorUpdater() {
            return updater;
        }

        /**
         * {@inheritDoc}
         * <p>
         * <em>Implementation detail:</em> This method does no DOM modifications
         * (i.e. is very cheap to call) if there is no data for rows or columns
         * when this method is called.
         *
         * @see #hasColumnAndRowData()
         */
        @Override
        public void setEscalatorUpdater(
                final EscalatorUpdater escalatorUpdater) {
            if (escalatorUpdater == null) {
                throw new IllegalArgumentException(
                        "escalator updater cannot be null");
            }

            updater = escalatorUpdater;

            if (hasColumnAndRowData() && getRowCount() > 0) {
                refreshRows(0, getRowCount());
            }
        }

        /**
         * {@inheritDoc}
         * <p>
         * <em>Implementation detail:</em> This method does no DOM modifications
         * (i.e. is very cheap to call) if there are no rows in the DOM when
         * this method is called.
         *
         * @see #hasSomethingInDom()
         */
        @Override
        public void removeRows(final int index, final int numberOfRows) {
            assertArgumentsAreValidAndWithinRange(index, numberOfRows);

            rows -= numberOfRows;
            if (heightMode == HeightMode.UNDEFINED) {
                heightByRows = rows;
            }

            if (!isAttached()) {
                return;
            }

            if (hasSomethingInDom()) {
                paintRemoveRows(index, numberOfRows);
            }
        }

        /**
         * Removes those row elements from the DOM that correspond to the given
         * range of logical indices. This may be fewer than {@code numberOfRows}
         * , even zero, if not all the removed rows are actually visible.
         * <p>
         * The implementation must call {@link #paintRemoveRow(Element, int)}
         * for each row that is removed from the DOM.
         *
         * @param index
         *            the logical index of the first removed row
         * @param numberOfRows
         *            number of logical rows to remove
         */
        protected abstract void paintRemoveRows(final int index,
                final int numberOfRows);

        /**
         * Removes a row element from the DOM, invoking
         * {@link #getEscalatorUpdater()}
         * {@link EscalatorUpdater#preDetach(Row, Iterable) preDetach} and
         * {@link EscalatorUpdater#postDetach(Row, Iterable) postDetach} before
         * and after removing the row, respectively.
         * <p>
         * This method must be called for each removed DOM row by any
         * {@link #paintRemoveRows(int, int)} implementation.
         *
         * @param tr
         *            the row element to remove.
         */
        protected void paintRemoveRow(final TableRowElement tr,
                final int logicalRowIndex) {

            flyweightRow.setup(tr, logicalRowIndex,
                    columnConfiguration.getCalculatedColumnWidths());

            getEscalatorUpdater().preDetach(flyweightRow,
                    flyweightRow.getCells());

            tr.removeFromParent();

            getEscalatorUpdater().postDetach(flyweightRow,
                    flyweightRow.getCells());

            /*
             * the "assert" guarantees that this code is run only during
             * development/debugging.
             */
            assert flyweightRow.teardown();

        }

        protected void assertArgumentsAreValidAndWithinRange(final int index,
                final int numberOfRows)
                throws IllegalArgumentException, IndexOutOfBoundsException {
            if (numberOfRows < 1) {
                throw new IllegalArgumentException(
                        "Number of rows must be 1 or greater (was "
                                + numberOfRows + ")");
            }

            if (index < 0 || index + numberOfRows > getRowCount()) {
                throw new IndexOutOfBoundsException("The given " + "row range ("
                        + index + ".." + (index + numberOfRows)
                        + ") was outside of the current number of rows ("
                        + getRowCount() + ")");
            }
        }

        @Override
        public int getRowCount() {
            return rows;
        }

        /**
         * This method calculates the current row count directly from the DOM.
         * <p>
         * While Escalator is stable, this value should equal to
         * {@link #getRowCount()}, but while row counts are being updated, these
         * two values might differ for a short while.
         * <p>
         * Any extra content, such as spacers for the body, should not be
         * included in this count.
         *
         * @since 7.5.0
         *
         * @return the actual DOM count of rows
         */
        public abstract int getDomRowCount();

        /**
         * {@inheritDoc}
         * <p>
         * <em>Implementation detail:</em> This method does no DOM modifications
         * (i.e. is very cheap to call) if there is no data for columns when
         * this method is called.
         *
         * @see #hasColumnAndRowData()
         */
        @Override
        public void insertRows(final int index, final int numberOfRows) {
            if (index < 0 || index > getRowCount()) {
                throw new IndexOutOfBoundsException("The given index (" + index
                        + ") was outside of the current number of rows (0.."
                        + getRowCount() + ")");
            }

            if (numberOfRows < 1) {
                throw new IllegalArgumentException(
                        "Number of rows must be 1 or greater (was "
                                + numberOfRows + ")");
            }

            rows += numberOfRows;
            if (heightMode == HeightMode.UNDEFINED) {
                heightByRows = rows;
            }

            /*
             * only add items in the DOM if the widget itself is attached to the
             * DOM. We can't calculate sizes otherwise.
             */
            if (isAttached()) {
                paintInsertRows(index, numberOfRows);

                if (rows == numberOfRows) {
                    /*
                     * We are inserting the first rows in this container. We
                     * potentially need to set the widths for the cells for the
                     * first time.
                     */
                    Map<Integer, Double> colWidths = new HashMap<Integer, Double>();
                    for (int i = 0; i < getColumnConfiguration()
                            .getColumnCount(); i++) {
                        Double width = Double.valueOf(
                                getColumnConfiguration().getColumnWidth(i));
                        Integer col = Integer.valueOf(i);
                        colWidths.put(col, width);
                    }
                    getColumnConfiguration().setColumnWidths(colWidths);
                }
            }
        }

        /**
         * Actually add rows into the DOM, now that everything can be
         * calculated.
         *
         * @param visualIndex
         *            the DOM index to add rows into
         * @param numberOfRows
         *            the number of rows to insert
         * @return a list of the added row elements
         */
        protected abstract void paintInsertRows(final int visualIndex,
                final int numberOfRows);

        protected List<TableRowElement> paintInsertStaticRows(
                final int visualIndex, final int numberOfRows) {
            assert isAttached() : "Can't paint rows if Escalator is not attached";

            final List<TableRowElement> addedRows = new ArrayList<TableRowElement>();

            if (numberOfRows < 1) {
                return addedRows;
            }

            Node referenceRow;
            if (root.getChildCount() != 0 && visualIndex != 0) {
                // get the row node we're inserting stuff after
                referenceRow = root.getChild(visualIndex - 1);
            } else {
                // index is 0, so just prepend.
                referenceRow = null;
            }

            for (int row = visualIndex; row < visualIndex
                    + numberOfRows; row++) {
                final TableRowElement tr = TableRowElement.as(DOM.createTR());
                addedRows.add(tr);
                tr.addClassName(getStylePrimaryName() + "-row");

                for (int col = 0; col < columnConfiguration
                        .getColumnCount(); col++) {
                    final double colWidth = columnConfiguration
                            .getColumnWidthActual(col);
                    final TableCellElement cellElem = createCellElement(
                            colWidth);
                    tr.appendChild(cellElem);

                    // Set stylename and position if new cell is frozen
                    if (col < columnConfiguration.frozenColumns) {
                        cellElem.addClassName("frozen");
                        position.set(cellElem, scroller.lastScrollLeft, 0);
                    }
                    if (columnConfiguration.frozenColumns > 0
                            && col == columnConfiguration.frozenColumns - 1) {
                        cellElem.addClassName("last-frozen");
                    }
                }

                referenceRow = paintInsertRow(referenceRow, tr, row);
            }
            reapplyRowWidths();

            recalculateSectionHeight();

            return addedRows;
        }

        /**
         * Inserts a single row into the DOM, invoking
         * {@link #getEscalatorUpdater()}
         * {@link EscalatorUpdater#preAttach(Row, Iterable) preAttach} and
         * {@link EscalatorUpdater#postAttach(Row, Iterable) postAttach} before
         * and after inserting the row, respectively. The row should have its
         * cells already inserted.
         *
         * @param referenceRow
         *            the row after which to insert or null if insert as first
         * @param tr
         *            the row to be inserted
         * @param logicalRowIndex
         *            the logical index of the inserted row
         * @return the inserted row to be used as the new reference
         */
        protected Node paintInsertRow(Node referenceRow,
                final TableRowElement tr, int logicalRowIndex) {
            flyweightRow.setup(tr, logicalRowIndex,
                    columnConfiguration.getCalculatedColumnWidths());

            getEscalatorUpdater().preAttach(flyweightRow,
                    flyweightRow.getCells());

            referenceRow = insertAfterReferenceAndUpdateIt(root, tr,
                    referenceRow);

            getEscalatorUpdater().postAttach(flyweightRow,
                    flyweightRow.getCells());
            updater.update(flyweightRow, flyweightRow.getCells());

            /*
             * the "assert" guarantees that this code is run only during
             * development/debugging.
             */
            assert flyweightRow.teardown();
            return referenceRow;
        }

        private Node insertAfterReferenceAndUpdateIt(final Element parent,
                final Element elem, final Node referenceNode) {
            if (referenceNode != null) {
                parent.insertAfter(elem, referenceNode);
            } else {
                /*
                 * referencenode being null means we have offset 0, i.e. make it
                 * the first row
                 */
                /*
                 * TODO [[optimize]]: Is insertFirst or append faster for an
                 * empty root?
                 */
                parent.insertFirst(elem);
            }
            return elem;
        }

        abstract protected void recalculateSectionHeight();

        /**
         * Returns the height of all rows in the row container.
         */
        protected double calculateTotalRowHeight() {
            return getDefaultRowHeight() * getRowCount();
        }

        /**
         * {@inheritDoc}
         * <p>
         * <em>Implementation detail:</em> This method does no DOM modifications
         * (i.e. is very cheap to call) if there is no data for columns when
         * this method is called.
         *
         * @see #hasColumnAndRowData()
         */
        @Override
        // overridden because of JavaDoc
        public void refreshRows(final int index, final int numberOfRows) {
            Range rowRange = Range.withLength(index, numberOfRows);
            Range colRange = Range.withLength(0,
                    getColumnConfiguration().getColumnCount());
            refreshCells(rowRange, colRange);
        }

        protected abstract void refreshCells(Range logicalRowRange,
                Range colRange);

        void refreshRow(TableRowElement tr, int logicalRowIndex) {
            refreshRow(tr, logicalRowIndex, Range.withLength(0,
                    getColumnConfiguration().getColumnCount()));
        }

        void refreshRow(final TableRowElement tr, final int logicalRowIndex,
                Range colRange) {
            flyweightRow.setup(tr, logicalRowIndex,
                    columnConfiguration.getCalculatedColumnWidths());
            Iterable<FlyweightCell> cellsToUpdate = flyweightRow
                    .getCells(colRange.getStart(), colRange.length());
            updater.update(flyweightRow, cellsToUpdate);

            /*
             * the "assert" guarantees that this code is run only during
             * development/debugging.
             */
            assert flyweightRow.teardown();
        }

        /**
         * Create and setup an empty cell element.
         *
         * @param width
         *            the width of the cell, in pixels
         *
         * @return a set-up empty cell element
         */
        public TableCellElement createCellElement(final double width) {
            final TableCellElement cellElem = TableCellElement
                    .as(DOM.createElement(getCellElementTagName()));

            final double height = getDefaultRowHeight();
            assert height >= 0 : "defaultRowHeight was negative. There's a setter leak somewhere.";
            cellElem.getStyle().setHeight(height, Unit.PX);

            if (width >= 0) {
                cellElem.getStyle().setWidth(width, Unit.PX);
            }
            cellElem.addClassName(getStylePrimaryName() + "-cell");
            return cellElem;
        }

        @Override
        public TableRowElement getRowElement(int index) {
            return getTrByVisualIndex(index);
        }

        /**
         * Gets the child element that is visually at a certain index
         *
         * @param index
         *            the index of the element to retrieve
         * @return the element at position {@code index}
         * @throws IndexOutOfBoundsException
         *             if {@code index} is not valid within {@link #root}
         */
        protected abstract TableRowElement getTrByVisualIndex(int index)
                throws IndexOutOfBoundsException;

        protected void paintRemoveColumns(final int offset,
                final int numberOfColumns) {
            for (int i = 0; i < getDomRowCount(); i++) {
                TableRowElement row = getTrByVisualIndex(i);
                flyweightRow.setup(row, i,
                        columnConfiguration.getCalculatedColumnWidths());

                Iterable<FlyweightCell> attachedCells = flyweightRow
                        .getCells(offset, numberOfColumns);
                getEscalatorUpdater().preDetach(flyweightRow, attachedCells);

                for (int j = 0; j < numberOfColumns; j++) {
                    row.getCells().getItem(offset).removeFromParent();
                }

                Iterable<FlyweightCell> detachedCells = flyweightRow
                        .getUnattachedCells(offset, numberOfColumns);
                getEscalatorUpdater().postDetach(flyweightRow, detachedCells);

                assert flyweightRow.teardown();
            }
        }

        protected void paintInsertColumns(final int offset,
                final int numberOfColumns, boolean frozen) {

            for (int row = 0; row < getDomRowCount(); row++) {
                final TableRowElement tr = getTrByVisualIndex(row);
                int logicalRowIndex = getLogicalRowIndex(tr);
                paintInsertCells(tr, logicalRowIndex, offset, numberOfColumns);
            }
            reapplyRowWidths();

            if (frozen) {
                for (int col = offset; col < offset + numberOfColumns; col++) {
                    setColumnFrozen(col, true);
                }
            }
        }

        /**
         * Inserts new cell elements into a single row element, invoking
         * {@link #getEscalatorUpdater()}
         * {@link EscalatorUpdater#preAttach(Row, Iterable) preAttach} and
         * {@link EscalatorUpdater#postAttach(Row, Iterable) postAttach} before
         * and after inserting the cells, respectively.
         * <p>
         * Precondition: The row must be already attached to the DOM and the
         * FlyweightCell instances corresponding to the new columns added to
         * {@code flyweightRow}.
         *
         * @param tr
         *            the row in which to insert the cells
         * @param logicalRowIndex
         *            the index of the row
         * @param offset
         *            the index of the first cell
         * @param numberOfCells
         *            the number of cells to insert
         */
        private void paintInsertCells(final TableRowElement tr,
                int logicalRowIndex, final int offset,
                final int numberOfCells) {

            assert root.isOrHasChild(
                    tr) : "The row must be attached to the document";

            flyweightRow.setup(tr, logicalRowIndex,
                    columnConfiguration.getCalculatedColumnWidths());

            Iterable<FlyweightCell> cells = flyweightRow
                    .getUnattachedCells(offset, numberOfCells);

            for (FlyweightCell cell : cells) {
                final double colWidth = columnConfiguration
                        .getColumnWidthActual(cell.getColumn());
                final TableCellElement cellElem = createCellElement(colWidth);
                cell.setElement(cellElem);
            }

            getEscalatorUpdater().preAttach(flyweightRow, cells);

            Node referenceCell;
            if (offset != 0) {
                referenceCell = tr.getChild(offset - 1);
            } else {
                referenceCell = null;
            }

            for (FlyweightCell cell : cells) {
                referenceCell = insertAfterReferenceAndUpdateIt(tr,
                        cell.getElement(), referenceCell);
            }

            getEscalatorUpdater().postAttach(flyweightRow, cells);
            getEscalatorUpdater().update(flyweightRow, cells);

            assert flyweightRow.teardown();
        }

        public void setColumnFrozen(int column, boolean frozen) {
            toggleFrozenColumnClass(column, frozen, "frozen");

            if (frozen) {
                updateFreezePosition(column, scroller.lastScrollLeft);
            }
        }

        private void toggleFrozenColumnClass(int column, boolean frozen,
                String className) {
            final NodeList<TableRowElement> childRows = root.getRows();

            for (int row = 0; row < childRows.getLength(); row++) {
                final TableRowElement tr = childRows.getItem(row);
                if (!rowCanBeFrozen(tr)) {
                    continue;
                }

                TableCellElement cell = tr.getCells().getItem(column);
                if (frozen) {
                    cell.addClassName(className);
                } else {
                    cell.removeClassName(className);
                    position.reset(cell);
                }
            }
        }

        public void setColumnLastFrozen(int column, boolean lastFrozen) {
            toggleFrozenColumnClass(column, lastFrozen, "last-frozen");
        }

        public void updateFreezePosition(int column, double scrollLeft) {
            final NodeList<TableRowElement> childRows = root.getRows();

            for (int row = 0; row < childRows.getLength(); row++) {
                final TableRowElement tr = childRows.getItem(row);

                if (rowCanBeFrozen(tr)) {
                    TableCellElement cell = tr.getCells().getItem(column);
                    position.set(cell, scrollLeft, 0);
                }
            }
        }

        /**
         * Checks whether a row is an element, or contains such elements, that
         * can be frozen.
         * <p>
         * In practice, this applies for all header and footer rows. For body
         * rows, it applies for all rows except spacer rows.
         *
         * @since 7.5.0
         *
         * @param tr
         *            the row element to check for if it is or has elements that
         *            can be frozen
         * @return <code>true</code> iff this the given element, or any of its
         *         descendants, can be frozen
         */
        abstract protected boolean rowCanBeFrozen(TableRowElement tr);

        /**
         * Iterates through all the cells in a column and returns the width of
         * the widest element in this RowContainer.
         *
         * @param index
         *            the index of the column to inspect
         * @return the pixel width of the widest element in the indicated column
         */
        public double calculateMaxColWidth(int index) {
            TableRowElement row = TableRowElement
                    .as(root.getFirstChildElement());
            double maxWidth = 0;
            while (row != null) {
                final TableCellElement cell = row.getCells().getItem(index);
                final boolean isVisible = !cell.getStyle().getDisplay()
                        .equals(Display.NONE.getCssName());
                if (isVisible) {
                    maxWidth = Math.max(maxWidth, WidgetUtil
                            .getRequiredWidthBoundingClientRectDouble(cell));
                }
                row = TableRowElement.as(row.getNextSiblingElement());
            }
            return maxWidth;
        }

        /**
         * Reapplies all the cells' widths according to the calculated widths in
         * the column configuration.
         */
        public void reapplyColumnWidths() {
            Element row = root.getFirstChildElement();
            while (row != null) {
                // Only handle non-spacer rows
                if (!body.spacerContainer.isSpacer(row)) {
                    Element cell = row.getFirstChildElement();
                    int columnIndex = 0;
                    while (cell != null) {
                        final double width = getCalculatedColumnWidthWithColspan(
                                cell, columnIndex);

                        /*
                         * TODO Should Escalator implement ProvidesResize at
                         * some point, this is where we need to do that.
                         */
                        cell.getStyle().setWidth(width, Unit.PX);

                        cell = cell.getNextSiblingElement();
                        columnIndex++;
                    }
                }
                row = row.getNextSiblingElement();
            }

            reapplyRowWidths();
        }

        private double getCalculatedColumnWidthWithColspan(final Element cell,
                final int columnIndex) {
            final int colspan = cell.getPropertyInt(FlyweightCell.COLSPAN_ATTR);
            Range spannedColumns = Range.withLength(columnIndex, colspan);

            /*
             * Since browsers don't explode with overflowing colspans, escalator
             * shouldn't either.
             */
            if (spannedColumns.getEnd() > columnConfiguration
                    .getColumnCount()) {
                spannedColumns = Range.between(columnIndex,
                        columnConfiguration.getColumnCount());
            }
            return columnConfiguration
                    .getCalculatedColumnsWidth(spannedColumns);
        }

        /**
         * Applies the total length of the columns to each row element.
         * <p>
         * <em>Note:</em> In contrast to {@link #reapplyColumnWidths()}, this
         * method only modifies the width of the {@code
         *
        <tr>
         * } element, not the cells within.
         */
        protected void reapplyRowWidths() {
            double rowWidth = columnConfiguration.calculateRowWidth();
            if (rowWidth < 0) {
                return;
            }

            Element row = root.getFirstChildElement();
            while (row != null) {
                // IF there is a rounding error when summing the columns, we
                // need to round the tr width up to ensure that columns fit and
                // do not wrap
                // E.g.122.95+123.25+103.75+209.25+83.52+88.57+263.45+131.21+126.85+113.13=1365.9299999999998
                // For this we must set 1365.93 or the last column will wrap
                row.getStyle().setWidth(WidgetUtil.roundSizeUp(rowWidth),
                        Unit.PX);
                row = row.getNextSiblingElement();
            }
        }

        /**
         * The primary style name for the container.
         *
         * @param primaryStyleName
         *            the style name to use as prefix for all row and cell style
         *            names.
         */
        protected void setStylePrimaryName(String primaryStyleName) {
            String oldStyle = getStylePrimaryName();
            if (SharedUtil.equals(oldStyle, primaryStyleName)) {
                return;
            }

            this.primaryStyleName = primaryStyleName;

            // Update already rendered rows and cells
            Element row = root.getRows().getItem(0);
            while (row != null) {
                UIObject.setStylePrimaryName(row, primaryStyleName + "-row");
                Element cell = TableRowElement.as(row).getCells().getItem(0);
                while (cell != null) {
                    assert TableCellElement.is(cell);
                    UIObject.setStylePrimaryName(cell,
                            primaryStyleName + "-cell");
                    cell = cell.getNextSiblingElement();
                }
                row = row.getNextSiblingElement();
            }
        }

        /**
         * Returns the primary style name of the container.
         *
         * @return The primary style name or <code>null</code> if not set.
         */
        protected String getStylePrimaryName() {
            return primaryStyleName;
        }

        @Override
        public void setDefaultRowHeight(double px)
                throws IllegalArgumentException {
            if (px < 1) {
                throw new IllegalArgumentException(
                        "Height must be positive. " + px + " was given.");
            }

            defaultRowHeightShouldBeAutodetected = false;
            defaultRowHeight = px;
            reapplyDefaultRowHeights();
        }

        @Override
        public double getDefaultRowHeight() {
            return defaultRowHeight;
        }

        /**
         * The default height of rows has (most probably) changed.
         * <p>
         * Make sure that the displayed rows with a default height are updated
         * in height and top position.
         * <p>
         * <em>Note:</em>This implementation should not call
         * {@link Escalator#recalculateElementSizes()} - it is done by the
         * discretion of the caller of this method.
         */
        protected abstract void reapplyDefaultRowHeights();

        protected void reapplyRowHeight(final TableRowElement tr,
                final double heightPx) {
            assert heightPx >= 0 : "Height must not be negative";

            Element cellElem = tr.getFirstChildElement();
            while (cellElem != null) {
                cellElem.getStyle().setHeight(heightPx, Unit.PX);
                cellElem = cellElem.getNextSiblingElement();
            }

            /*
             * no need to apply height to tr-element, it'll be resized
             * implicitly.
             */
        }

        protected void setRowPosition(final TableRowElement tr, final int x,
                final double y) {
            positions.set(tr, x, y);
        }

        /**
         * Returns <em>the assigned</em> top position for the given element.
         * <p>
         * <em>Note:</em> This method does not calculate what a row's top
         * position should be. It just returns an assigned value, correct or
         * not.
         *
         * @param tr
         *            the table row element to measure
         * @return the current top position for {@code tr}
         * @see BodyRowContainerImpl#getRowTop(int)
         */
        protected double getRowTop(final TableRowElement tr) {
            return positions.getTop(tr);
        }

        protected void removeRowPosition(TableRowElement tr) {
            positions.remove(tr);
        }

        public void autodetectRowHeightLater() {
            if (!autodetectRowHeightLaterQueued) {
                autodetectRowHeightLaterQueued = true;
                Scheduler.get().scheduleFinally(new Scheduler.ScheduledCommand() {
                    @Override
                    public void execute() {
                        if (isAttached()) {
                            autodetectRowHeightLaterQueued = false;
                            autodetectRowHeightNow();
                        }
                    }
                });
            }
        }

        private void fireRowHeightChangedEventFinally() {
            if (!rowHeightChangedEventFired) {
                rowHeightChangedEventFired = true;
                Scheduler.get().scheduleFinally(new ScheduledCommand() {
                    @Override
                    public void execute() {
                        fireEvent(new RowHeightChangedEvent());
                        rowHeightChangedEventFired = false;
                    }
                });
            }
        }

        public void autodetectRowHeightNow() {
            if (!defaultRowHeightShouldBeAutodetected && !isAttached()) {
                return;
            }
            if (detectionTr == null) {
                detectionTr = DOM.createTR();
                detectionTr.setClassName(getStylePrimaryName() + "-row");
                cellElem = DOM.createElement(getCellElementTagName());
                cellElem.setClassName(getStylePrimaryName() + "-cell");
                cellElem.setInnerText("Ij");
                detectionTr.appendChild(cellElem);
            }

<<<<<<< HEAD
=======
            final double oldRowHeight = defaultRowHeight;

            final Element detectionTr = DOM.createTR();
            detectionTr.setClassName(getStylePrimaryName() + "-row");

            final Element cellElem = DOM.createElement(getCellElementTagName());
            cellElem.setClassName(getStylePrimaryName() + "-cell");
            cellElem.setInnerText("Ij");

            detectionTr.appendChild(cellElem);
>>>>>>> fa2a40b3
            root.appendChild(detectionTr);
            double boundingHeight = WidgetUtil.getRequiredHeightBoundingClientRectDouble(cellElem);
            root.removeChild(detectionTr);

            // Height lesser than 1px causes serious performance problems, skip this hit.
            if (boundingHeight >= 1 && defaultRowHeight != boundingHeight) {
                defaultRowHeight = boundingHeight;
                defaultRowHeightShouldBeAutodetected = false;
                if (root.hasChildNodes()) {
                    reapplyDefaultRowHeights();
                    applyHeightByRows();
                }
            }

            if (oldRowHeight != defaultRowHeight) {
                fireRowHeightChangedEventFinally();
            }
        }

        @Override
        public Cell getCell(final Element element) {
            if (element == null) {
                throw new IllegalArgumentException("Element cannot be null");
            }

            /*
             * Ensure that element is not root nor the direct descendant of root
             * (a row) and ensure the element is inside the dom hierarchy of the
             * root element. If not, return.
             */
            if (root == element || element.getParentElement() == root
                    || !root.isOrHasChild(element)) {
                return null;
            }

            /*
             * Ensure element is the cell element by iterating up the DOM
             * hierarchy until reaching cell element.
             */
            Element cellElementCandidate = element;
            while (cellElementCandidate.getParentElement()
                    .getParentElement() != root) {
                cellElementCandidate = cellElementCandidate.getParentElement();
            }
            final TableCellElement cellElement = TableCellElement
                    .as(cellElementCandidate);

            // Find dom column
            int domColumnIndex = -1;
            for (Element e = cellElement; e != null; e = e
                    .getPreviousSiblingElement()) {
                domColumnIndex++;
            }

            // Find dom row
            int domRowIndex = -1;
            for (Element e = cellElement.getParentElement(); e != null; e = e
                    .getPreviousSiblingElement()) {
                domRowIndex++;
            }

            return new Cell(domRowIndex, domColumnIndex, cellElement);
        }

        double measureCellWidth(TableCellElement cell, boolean withContent) {
            /*
             * To get the actual width of the contents, we need to get the cell
             * content without any hardcoded height or width.
             *
             * But we don't want to modify the existing column, because that
             * might trigger some unnecessary listeners and whatnot. So,
             * instead, we make a deep clone of that cell, but without any
             * explicit dimensions, and measure that instead.
             */

            TableCellElement cellClone = TableCellElement
                    .as((Element) cell.cloneNode(withContent));
            cellClone.getStyle().clearHeight();
            cellClone.getStyle().clearWidth();

            cell.getParentElement().insertBefore(cellClone, cell);
            double requiredWidth = WidgetUtil
                    .getRequiredWidthBoundingClientRectDouble(cellClone);
            if (BrowserInfo.get().isIE()) {
                /*
                 * IE browsers have some issues with subpixels. Occasionally
                 * content is overflown even if not necessary. Increase the
                 * counted required size by 0.01 just to be on the safe side.
                 */
                requiredWidth += 0.01;
            }

            cellClone.removeFromParent();

            return requiredWidth;
        }

        /**
         * Gets the minimum width needed to display the cell properly.
         *
         * @param colIndex
         *            index of column to measure
         * @param withContent
         *            <code>true</code> if content is taken into account,
         *            <code>false</code> if not
         * @return cell width needed for displaying correctly
         */
        double measureMinCellWidth(int colIndex, boolean withContent) {
            assert isAttached() : "Can't measure max width of cell, since Escalator is not attached to the DOM.";

            double minCellWidth = -1;
            NodeList<TableRowElement> rows = root.getRows();

            for (int row = 0; row < rows.getLength(); row++) {

                TableCellElement cell = rows.getItem(row).getCells()
                        .getItem(colIndex);

                if (cell != null && !cellIsPartOfSpan(cell)) {
                    double cellWidth = measureCellWidth(cell, withContent);
                    minCellWidth = Math.max(minCellWidth, cellWidth);
                }
            }

            return minCellWidth;
        }

        private boolean cellIsPartOfSpan(TableCellElement cell) {
            boolean cellHasColspan = cell.getColSpan() > 1;
            boolean cellIsHidden = Display.NONE.getCssName()
                    .equals(cell.getStyle().getDisplay());
            return cellHasColspan || cellIsHidden;
        }

        void refreshColumns(int index, int numberOfColumns) {
            if (getRowCount() > 0) {
                Range rowRange = Range.withLength(0, getRowCount());
                Range colRange = Range.withLength(index, numberOfColumns);
                refreshCells(rowRange, colRange);
            }
        }

        /**
         * The height of this table section.
         * <p>
         * Note that {@link Escalator#getBody() the body} will calculate its
         * height, while the others will return a precomputed value.
         *
         * @since 7.5.0
         *
         * @return the height of this table section
         */
        protected abstract double getHeightOfSection();

        protected int getLogicalRowIndex(final TableRowElement tr) {
            return tr.getSectionRowIndex();
        };

    }

    private abstract class AbstractStaticRowContainer
            extends AbstractRowContainer {

        /** The height of the combined rows in the DOM. Never negative. */
        private double heightOfSection = 0;

        public AbstractStaticRowContainer(
                final TableSectionElement headElement) {
            super(headElement);
        }

        @Override
        public int getDomRowCount() {
            return root.getChildCount();
        }

        @Override
        protected void paintRemoveRows(final int index,
                final int numberOfRows) {
            for (int i = index; i < index + numberOfRows; i++) {
                final TableRowElement tr = root.getRows().getItem(index);
                paintRemoveRow(tr, index);
            }
            recalculateSectionHeight();
        }

        @Override
        protected TableRowElement getTrByVisualIndex(final int index)
                throws IndexOutOfBoundsException {
            if (index >= 0 && index < root.getChildCount()) {
                return root.getRows().getItem(index);
            } else {
                throw new IndexOutOfBoundsException(
                        "No such visual index: " + index);
            }
        }

        @Override
        public void insertRows(int index, int numberOfRows) {
            super.insertRows(index, numberOfRows);
            recalculateElementSizes();
            applyHeightByRows();
        }

        @Override
        public void removeRows(int index, int numberOfRows) {

            /*
             * While the rows in a static section are removed, the scrollbar is
             * temporarily shrunk and then re-expanded. This leads to the fact
             * that the scroll position is scooted up a bit. This means that we
             * need to reset the position here.
             *
             * If Escalator, at some point, gets a JIT evaluation functionality,
             * this re-setting is a strong candidate for removal.
             */
            double oldScrollPos = verticalScrollbar.getScrollPos();

            super.removeRows(index, numberOfRows);
            recalculateElementSizes();
            applyHeightByRows();

            verticalScrollbar.setScrollPos(oldScrollPos);
        }

        @Override
        protected void reapplyDefaultRowHeights() {
            if (root.getChildCount() == 0) {
                return;
            }

            Profiler.enter(
                    "Escalator.AbstractStaticRowContainer.reapplyDefaultRowHeights");

            Element tr = root.getRows().getItem(0);
            while (tr != null) {
                reapplyRowHeight(TableRowElement.as(tr), getDefaultRowHeight());
                tr = tr.getNextSiblingElement();
            }

            /*
             * Because all rows are immediately displayed in the static row
             * containers, the section's overall height has most probably
             * changed.
             */
            recalculateSectionHeight();

            Profiler.leave(
                    "Escalator.AbstractStaticRowContainer.reapplyDefaultRowHeights");
        }

        @Override
        protected void recalculateSectionHeight() {
            Profiler.enter(
                    "Escalator.AbstractStaticRowContainer.recalculateSectionHeight");

            double newHeight = calculateTotalRowHeight();
            if (newHeight != heightOfSection) {
                heightOfSection = newHeight;
                sectionHeightCalculated();

                /*
                 * We need to update the scrollbar dimension at this point. If
                 * we are scrolled too far down and the static section shrinks,
                 * the body will try to render rows that don't exist during
                 * body.verifyEscalatorCount. This is because the logical row
                 * indices are calculated from the scrollbar position.
                 */
                verticalScrollbar.setOffsetSize(
                        heightOfEscalator - header.getHeightOfSection()
                                - footer.getHeightOfSection());

                body.verifyEscalatorCount();
                body.spacerContainer.updateSpacerDecosVisibility();
            }

            Profiler.leave(
                    "Escalator.AbstractStaticRowContainer.recalculateSectionHeight");
        }

        /**
         * Informs the row container that the height of its respective table
         * section has changed.
         * <p>
         * These calculations might affect some layouting logic, such as the
         * body is being offset by the footer, the footer needs to be readjusted
         * according to its height, and so on.
         * <p>
         * A table section is either header, body or footer.
         */
        protected abstract void sectionHeightCalculated();

        @Override
        protected void refreshCells(Range logicalRowRange, Range colRange) {
            assertArgumentsAreValidAndWithinRange(logicalRowRange.getStart(),
                    logicalRowRange.length());

            if (!isAttached()) {
                return;
            }

            Profiler.enter("Escalator.AbstractStaticRowContainer.refreshCells");

            if (hasColumnAndRowData()) {
                for (int row = logicalRowRange.getStart(); row < logicalRowRange
                        .getEnd(); row++) {
                    final TableRowElement tr = getTrByVisualIndex(row);
                    refreshRow(tr, row, colRange);
                }
            }

            Profiler.leave("Escalator.AbstractStaticRowContainer.refreshCells");
        }

        @Override
        protected void paintInsertRows(int visualIndex, int numberOfRows) {
            paintInsertStaticRows(visualIndex, numberOfRows);
        }

        @Override
        protected boolean rowCanBeFrozen(TableRowElement tr) {
            assert root.isOrHasChild(
                    tr) : "Row does not belong to this table section";
            return true;
        }

        @Override
        protected double getHeightOfSection() {
            return Math.max(0, heightOfSection);
        }
    }

    private class HeaderRowContainer extends AbstractStaticRowContainer {
        public HeaderRowContainer(final TableSectionElement headElement) {
            super(headElement);
        }

        @Override
        protected void sectionHeightCalculated() {
            double heightOfSection = getHeightOfSection();
            bodyElem.getStyle().setMarginTop(heightOfSection, Unit.PX);
            spacerDecoContainer.getStyle().setMarginTop(heightOfSection,
                    Unit.PX);
            verticalScrollbar.getElement().getStyle().setTop(heightOfSection,
                    Unit.PX);
            headerDeco.getStyle().setHeight(heightOfSection, Unit.PX);
        }

        @Override
        protected String getCellElementTagName() {
            return "th";
        }

        @Override
        public void setStylePrimaryName(String primaryStyleName) {
            super.setStylePrimaryName(primaryStyleName);
            UIObject.setStylePrimaryName(root, primaryStyleName + "-header");
        }
    }

    private class FooterRowContainer extends AbstractStaticRowContainer {
        public FooterRowContainer(final TableSectionElement footElement) {
            super(footElement);
        }

        @Override
        public void setStylePrimaryName(String primaryStyleName) {
            super.setStylePrimaryName(primaryStyleName);
            UIObject.setStylePrimaryName(root, primaryStyleName + "-footer");
        }

        @Override
        protected String getCellElementTagName() {
            return "td";
        }

        @Override
        protected void sectionHeightCalculated() {
            double headerHeight = header.getHeightOfSection();
            double footerHeight = footer.getHeightOfSection();
            int vscrollHeight = (int) Math
                    .floor(heightOfEscalator - headerHeight - footerHeight);

            final boolean horizontalScrollbarNeeded = columnConfiguration
                    .calculateRowWidth() > widthOfEscalator;
            if (horizontalScrollbarNeeded) {
                vscrollHeight -= horizontalScrollbar.getScrollbarThickness();
            }

            footerDeco.getStyle().setHeight(footer.getHeightOfSection(),
                    Unit.PX);

            verticalScrollbar.setOffsetSize(vscrollHeight);
        }
    }

    private class BodyRowContainerImpl extends AbstractRowContainer
            implements BodyRowContainer {
        /*
         * TODO [[optimize]]: check whether a native JsArray might be faster
         * than LinkedList
         */
        /**
         * The order in which row elements are rendered visually in the browser,
         * with the help of CSS tricks. Usually has nothing to do with the DOM
         * order.
         *
         * @see #sortDomElements()
         */
        private final LinkedList<TableRowElement> visualRowOrder = new LinkedList<TableRowElement>();

        /**
         * The logical index of the topmost row.
         *
         * @deprecated Use the accessors {@link #setTopRowLogicalIndex(int)},
         *             {@link #updateTopRowLogicalIndex(int)} and
         *             {@link #getTopRowLogicalIndex()} instead
         */
        @Deprecated
        private int topRowLogicalIndex = 0;

        private void setTopRowLogicalIndex(int topRowLogicalIndex) {
            if (LogConfiguration.loggingIsEnabled(Level.INFO)) {
                Logger.getLogger("Escalator.BodyRowContainer")
                        .fine("topRowLogicalIndex: " + this.topRowLogicalIndex
                                + " -> " + topRowLogicalIndex);
            }
            assert topRowLogicalIndex >= 0 : "topRowLogicalIndex became negative (top left cell contents: "
                    + visualRowOrder.getFirst().getCells().getItem(0)
                            .getInnerText()
                    + ") ";
            /*
             * if there's a smart way of evaluating and asserting the max index,
             * this would be a nice place to put it. I haven't found out an
             * effective and generic solution.
             */

            this.topRowLogicalIndex = topRowLogicalIndex;
        }

        public int getTopRowLogicalIndex() {
            return topRowLogicalIndex;
        }

        private void updateTopRowLogicalIndex(int diff) {
            setTopRowLogicalIndex(topRowLogicalIndex + diff);
        }

        private class DeferredDomSorter extends Timer implements ScheduledCommand {
            // 1000/50 (@50fps)
            private static final int SORT_DELAY_MILLIS = 20;

            public void reschedule() {
<<<<<<< HEAD
                schedule(SORT_DELAY_MILLIS);
            }
=======
                waiting = true;
                resetConditions();
                animationHandle = AnimationScheduler.get()
                        .requestAnimationFrame(frameCounter);
            }

            private boolean sortIfConditionsMet() {
                boolean enoughFramesHavePassed = framesPassed >= REQUIRED_FRAMES_PASSED;
                boolean enoughTimeHasPassed = (Duration.currentTimeMillis()
                        - startTime) >= SORT_DELAY_MILLIS;
                boolean notTouchActivity = !scroller.touchHandlerBundle.touching;
                boolean conditionsMet = enoughFramesHavePassed
                        && enoughTimeHasPassed && notTouchActivity;

                if (conditionsMet) {
                    resetConditions();
                    sortDomElements();
                }
>>>>>>> fa2a40b3

            @Override
            public void run() {
                Scheduler.get().scheduleFinally(this);
            }

            @Override
            public void execute() {
                sortDomElements();
                bodyElem.removeClassName("scrolling");
            }
        }

        private DeferredDomSorter domSorter = new DeferredDomSorter();

        private final SpacerContainer spacerContainer = new SpacerContainer();

        public BodyRowContainerImpl(final TableSectionElement bodyElement) {
            super(bodyElement);
        }

        @Override
        public void setStylePrimaryName(String primaryStyleName) {
            super.setStylePrimaryName(primaryStyleName);
            UIObject.setStylePrimaryName(root, primaryStyleName + "-body");
            spacerContainer.setStylePrimaryName(primaryStyleName);
        }

        public void updateEscalatorRowsOnScroll() {
            if (visualRowOrder.isEmpty()) {
                return;
            }

            boolean rowsWereMoved = false;

            final double topElementPosition;
            final double nextRowBottomOffset;
            SpacerContainer.SpacerImpl topSpacer = spacerContainer
                    .getSpacer(getTopRowLogicalIndex() - 1);

            if (topSpacer != null) {
                topElementPosition = topSpacer.getTop();
                nextRowBottomOffset = topSpacer.getHeight()
                        + getDefaultRowHeight();
            } else {
                topElementPosition = getRowTop(visualRowOrder.getFirst());
                nextRowBottomOffset = getDefaultRowHeight();
            }

            // TODO [[mpixscroll]]
            final double scrollTop = tBodyScrollTop;
            final double viewportOffset = topElementPosition - scrollTop;

            /*
             * TODO [[optimize]] this if-else can most probably be refactored
             * into a neater block of code
             */

            if (viewportOffset > 0) {
                // there's empty room on top

                double rowPx = getRowHeightsSumBetweenPx(scrollTop,
                        topElementPosition);
                int originalRowsToMove = (int) Math
                        .ceil(rowPx / getDefaultRowHeight());
                int rowsToMove = Math.min(originalRowsToMove,
                        visualRowOrder.size());

                final int end = visualRowOrder.size();
                final int start = end - rowsToMove;
                final int logicalRowIndex = getLogicalRowIndex(scrollTop);

                moveAndUpdateEscalatorRows(Range.between(start, end), 0,
                        logicalRowIndex);

                setTopRowLogicalIndex(logicalRowIndex);

                rowsWereMoved = true;
            }

            else if (viewportOffset + nextRowBottomOffset <= 0) {
                /*
                 * the viewport has been scrolled more than the topmost visual
                 * row.
                 */

                double rowPx = getRowHeightsSumBetweenPx(topElementPosition,
                        scrollTop);

                int originalRowsToMove = (int) (rowPx / getDefaultRowHeight());
                int rowsToMove = Math.min(originalRowsToMove,
                        visualRowOrder.size());

                int logicalRowIndex;
                if (rowsToMove < visualRowOrder.size()) {
                    /*
                     * We scroll so little that we can just keep adding the rows
                     * below the current escalator
                     */
                    logicalRowIndex = getLogicalRowIndex(
                            visualRowOrder.getLast()) + 1;
                } else {
                    /*
                     * Since we're moving all escalator rows, we need to
                     * calculate the first logical row index from the scroll
                     * position.
                     */
                    logicalRowIndex = getLogicalRowIndex(scrollTop);
                }

                /*
                 * Since we're moving the viewport downwards, the visual index
                 * is always at the bottom. Note: Due to how
                 * moveAndUpdateEscalatorRows works, this will work out even if
                 * we move all the rows, and try to place them "at the end".
                 */
                final int targetVisualIndex = visualRowOrder.size();

                // make sure that we don't move rows over the data boundary
                boolean aRowWasLeftBehind = false;
                if (logicalRowIndex + rowsToMove > getRowCount()) {
                    /*
                     * TODO [[spacer]]: with constant row heights, there's
                     * always exactly one row that will be moved beyond the data
                     * source, when viewport is scrolled to the end. This,
                     * however, isn't guaranteed anymore once row heights start
                     * varying.
                     */
                    rowsToMove--;
                    aRowWasLeftBehind = true;
                }

                /*
                 * Make sure we don't scroll beyond the row content. This can
                 * happen if we have spacers for the last rows.
                 */
                rowsToMove = Math.max(0,
                        Math.min(rowsToMove, getRowCount() - logicalRowIndex));

                moveAndUpdateEscalatorRows(Range.between(0, rowsToMove),
                        targetVisualIndex, logicalRowIndex);

                if (aRowWasLeftBehind) {
                    /*
                     * To keep visualRowOrder as a spatially contiguous block of
                     * rows, let's make sure that the one row we didn't move
                     * visually still stays with the pack.
                     */
                    final Range strayRow = Range.withOnly(0);

                    /*
                     * We cannot trust getLogicalRowIndex, because it hasn't yet
                     * been updated. But since we're leaving rows behind, it
                     * means we've scrolled to the bottom. So, instead, we
                     * simply count backwards from the end.
                     */
                    final int topLogicalIndex = getRowCount()
                            - visualRowOrder.size();
                    moveAndUpdateEscalatorRows(strayRow, 0, topLogicalIndex);
                }

                final int naiveNewLogicalIndex = getTopRowLogicalIndex()
                        + originalRowsToMove;
                final int maxLogicalIndex = getRowCount()
                        - visualRowOrder.size();
                setTopRowLogicalIndex(
                        Math.min(naiveNewLogicalIndex, maxLogicalIndex));

                rowsWereMoved = true;
            }

            if (rowsWereMoved) {
                fireRowVisibilityChangeEvent();
                domSorter.reschedule();
            }
        }

        private double getRowHeightsSumBetweenPx(double y1, double y2) {
            assert y1 < y2 : "y1 must be smaller than y2";

            double viewportPx = y2 - y1;
            double spacerPx = spacerContainer.getSpacerHeightsSumBetweenPx(y1,
                    SpacerInclusionStrategy.PARTIAL, y2,
                    SpacerInclusionStrategy.PARTIAL);

            return viewportPx - spacerPx;
        }

        private int getLogicalRowIndex(final double px) {
            double rowPx = px - spacerContainer.getSpacerHeightsSumUntilPx(px);
            return (int) (rowPx / getDefaultRowHeight());
        }

        @Override
        protected void paintInsertRows(final int index,
                final int numberOfRows) {
            if (numberOfRows == 0) {
                return;
            }

            spacerContainer.shiftSpacersByRows(index, numberOfRows);

            /*
             * TODO: this method should probably only add physical rows, and not
             * populate them - let everything be populated as appropriate by the
             * logic that follows.
             *
             * This also would lead to the fact that paintInsertRows wouldn't
             * need to return anything.
             */
            final List<TableRowElement> addedRows = fillAndPopulateEscalatorRowsIfNeeded(
                    index, numberOfRows);

            /*
             * insertRows will always change the number of rows - update the
             * scrollbar sizes.
             */
            scroller.recalculateScrollbarsForVirtualViewport();

            final boolean addedRowsAboveCurrentViewport = index
                    * getDefaultRowHeight() < getScrollTop();
            final boolean addedRowsBelowCurrentViewport = index
                    * getDefaultRowHeight() > getScrollTop()
                            + getHeightOfSection();

            if (addedRowsAboveCurrentViewport) {
                /*
                 * We need to tweak the virtual viewport (scroll handle
                 * positions, table "scroll position" and row locations), but
                 * without re-evaluating any rows.
                 */

                final double yDelta = numberOfRows * getDefaultRowHeight();
                moveViewportAndContent(yDelta);
                updateTopRowLogicalIndex(numberOfRows);
            }

            else if (addedRowsBelowCurrentViewport) {
                // NOOP, we already recalculated scrollbars.
            }

            else { // some rows were added inside the current viewport

                final int unupdatedLogicalStart = index + addedRows.size();
                final int visualOffset = getLogicalRowIndex(
                        visualRowOrder.getFirst());

                /*
                 * At this point, we have added new escalator rows, if so
                 * needed.
                 *
                 * If more rows were added than the new escalator rows can
                 * account for, we need to start to spin the escalator to update
                 * the remaining rows aswell.
                 */
                final int rowsStillNeeded = numberOfRows - addedRows.size();

                if (rowsStillNeeded > 0) {
                    final Range unupdatedVisual = convertToVisual(
                            Range.withLength(unupdatedLogicalStart,
                                    rowsStillNeeded));
                    final int end = getDomRowCount();
                    final int start = end - unupdatedVisual.length();
                    final int visualTargetIndex = unupdatedLogicalStart
                            - visualOffset;
                    moveAndUpdateEscalatorRows(Range.between(start, end),
                            visualTargetIndex, unupdatedLogicalStart);

                    // move the surrounding rows to their correct places.
                    double rowTop = (unupdatedLogicalStart + (end - start))
                            * getDefaultRowHeight();

                    // TODO: Get rid of this try/catch block by fixing the
                    // underlying issue. The reason for this erroneous behavior
                    // might be that Escalator actually works 'by mistake', and
                    // the order of operations is, in fact, wrong.
                    try {
                        final ListIterator<TableRowElement> i = visualRowOrder
                                .listIterator(
                                        visualTargetIndex + (end - start));

                        int logicalRowIndexCursor = unupdatedLogicalStart;
                        while (i.hasNext()) {
                            rowTop += spacerContainer
                                    .getSpacerHeight(logicalRowIndexCursor++);

                            final TableRowElement tr = i.next();
                            setRowPosition(tr, 0, rowTop);
                            rowTop += getDefaultRowHeight();
                        }
                    } catch (Exception e) {
                        Logger logger = getLogger();
                        logger.warning(
                                "Ignored out-of-bounds row element access");
                        logger.warning("Escalator state: start=" + start
                                + ", end=" + end + ", visualTargetIndex="
                                + visualTargetIndex + ", visualRowOrder.size()="
                                + visualRowOrder.size());
                        logger.warning(e.toString());
                    }
                }

                fireRowVisibilityChangeEvent();
                sortDomElements();
            }
        }

        /**
         * Move escalator rows around, and make sure everything gets
         * appropriately repositioned and repainted.
         *
         * @param visualSourceRange
         *            the range of rows to move to a new place
         * @param visualTargetIndex
         *            the visual index where the rows will be placed to
         * @param logicalTargetIndex
         *            the logical index to be assigned to the first moved row
         */
        private void moveAndUpdateEscalatorRows(final Range visualSourceRange,
                final int visualTargetIndex, final int logicalTargetIndex)
                throws IllegalArgumentException {

            if (visualSourceRange.isEmpty()) {
                return;
            }

            assert visualSourceRange.getStart() >= 0 : "Visual source start "
                    + "must be 0 or greater (was "
                    + visualSourceRange.getStart() + ")";

            assert logicalTargetIndex >= 0 : "Logical target must be 0 or "
                    + "greater (was " + logicalTargetIndex + ")";

            assert visualTargetIndex >= 0 : "Visual target must be 0 or greater (was "
                    + visualTargetIndex + ")";

            assert visualTargetIndex <= getDomRowCount() : "Visual target "
                    + "must not be greater than the number of escalator rows (was "
                    + visualTargetIndex + ", escalator rows " + getDomRowCount()
                    + ")";

            assert logicalTargetIndex
                    + visualSourceRange.length() <= getRowCount() : "Logical "
                            + "target leads to rows outside of the data range ("
                            + Range.withLength(logicalTargetIndex,
                                    visualSourceRange.length())
                            + " goes beyond "
                            + Range.withLength(0, getRowCount()) + ")";

            /*
             * Since we move a range into another range, the indices might move
             * about. Having 10 rows, if we move 0..1 to index 10 (to the end of
             * the collection), the target range will end up being 8..9, instead
             * of 10..11.
             *
             * This applies only if we move elements forward in the collection,
             * not backward.
             */
            final int adjustedVisualTargetIndex;
            if (visualSourceRange.getStart() < visualTargetIndex) {
                adjustedVisualTargetIndex = visualTargetIndex
                        - visualSourceRange.length();
            } else {
                adjustedVisualTargetIndex = visualTargetIndex;
            }

            if (visualSourceRange.getStart() != adjustedVisualTargetIndex) {

                /*
                 * Reorder the rows to their correct places within
                 * visualRowOrder (unless rows are moved back to their original
                 * places)
                 */

                /*
                 * TODO [[optimize]]: move whichever set is smaller: the ones
                 * explicitly moved, or the others. So, with 10 escalator rows,
                 * if we are asked to move idx[0..8] to the end of the list,
                 * it's faster to just move idx[9] to the beginning.
                 */

                final List<TableRowElement> removedRows = new ArrayList<TableRowElement>(
                        visualSourceRange.length());
                for (int i = 0; i < visualSourceRange.length(); i++) {
                    final TableRowElement tr = visualRowOrder
                            .remove(visualSourceRange.getStart());
                    removedRows.add(tr);
                }
                visualRowOrder.addAll(adjustedVisualTargetIndex, removedRows);
            }

            { // Refresh the contents of the affected rows
                final ListIterator<TableRowElement> iter = visualRowOrder
                        .listIterator(adjustedVisualTargetIndex);
                for (int logicalIndex = logicalTargetIndex; logicalIndex < logicalTargetIndex
                        + visualSourceRange.length(); logicalIndex++) {
                    final TableRowElement tr = iter.next();
                    refreshRow(tr, logicalIndex);
                }
            }

            { // Reposition the rows that were moved
                double newRowTop = getRowTop(logicalTargetIndex);

                final ListIterator<TableRowElement> iter = visualRowOrder
                        .listIterator(adjustedVisualTargetIndex);
                for (int i = 0; i < visualSourceRange.length(); i++) {
                    final TableRowElement tr = iter.next();
                    setRowPosition(tr, 0, newRowTop);

                    newRowTop += getDefaultRowHeight();
                    newRowTop += spacerContainer
                            .getSpacerHeight(logicalTargetIndex + i);
                }
            }
        }

        /**
         * Adjust the scroll position and move the contained rows.
         * <p>
         * The difference between using this method and simply scrolling is that
         * this method "takes the rows and spacers with it" and renders them
         * appropriately. The viewport may be scrolled any arbitrary amount, and
         * the contents are moved appropriately, but always snapped into a
         * plausible place.
         * <p>
         * <dl>
         * <dt>Example 1</dt>
         * <dd>An Escalator with default row height 20px. Adjusting the scroll
         * position with 7.5px will move the viewport 7.5px down, but leave the
         * row where it is.</dd>
         * <dt>Example 2</dt>
         * <dd>An Escalator with default row height 20px. Adjusting the scroll
         * position with 27.5px will move the viewport 27.5px down, and place
         * the row at 20px.</dd>
         * </dl>
         *
         * @param yDelta
         *            the delta of pixels by which to move the viewport and
         *            content. A positive value moves everything downwards,
         *            while a negative value moves everything upwards
         */
        public void moveViewportAndContent(final double yDelta) {

            if (yDelta == 0) {
                return;
            }

            double newTop = tBodyScrollTop + yDelta;
            verticalScrollbar.setScrollPos(newTop);

            final double defaultRowHeight = getDefaultRowHeight();
            double rowPxDelta = yDelta - (yDelta % defaultRowHeight);
            int rowIndexDelta = (int) (yDelta / defaultRowHeight);
            if (!WidgetUtil.pixelValuesEqual(rowPxDelta, 0)) {

                Collection<SpacerContainer.SpacerImpl> spacers = spacerContainer
                        .getSpacersAfterPx(tBodyScrollTop,
                                SpacerInclusionStrategy.PARTIAL);
                for (SpacerContainer.SpacerImpl spacer : spacers) {
                    spacer.setPositionDiff(0, rowPxDelta);
                    spacer.setRowIndex(spacer.getRow() + rowIndexDelta);
                }

                for (TableRowElement tr : visualRowOrder) {
                    setRowPosition(tr, 0, getRowTop(tr) + rowPxDelta);
                }
            }

            setBodyScrollPosition(tBodyScrollLeft, newTop);
        }

        /**
         * Adds new physical escalator rows to the DOM at the given index if
         * there's still a need for more escalator rows.
         * <p>
         * If Escalator already is at (or beyond) max capacity, this method does
         * nothing to the DOM.
         *
         * @param index
         *            the index at which to add new escalator rows.
         *            <em>Note:</em>It is assumed that the index is both the
         *            visual index and the logical index.
         * @param numberOfRows
         *            the number of rows to add at <code>index</code>
         * @return a list of the added rows
         */
        private List<TableRowElement> fillAndPopulateEscalatorRowsIfNeeded(
                final int index, final int numberOfRows) {

            final int escalatorRowsStillFit = getMaxEscalatorRowCapacity()
                    - getDomRowCount();
            final int escalatorRowsNeeded = Math.min(numberOfRows,
                    escalatorRowsStillFit);

            if (escalatorRowsNeeded > 0) {

                final List<TableRowElement> addedRows = paintInsertStaticRows(
                        index, escalatorRowsNeeded);
                visualRowOrder.addAll(index, addedRows);

                double y = index * getDefaultRowHeight()
                        + spacerContainer.getSpacerHeightsSumUntilIndex(index);
                for (int i = index; i < visualRowOrder.size(); i++) {

                    final TableRowElement tr;
                    if (i - index < addedRows.size()) {
                        tr = addedRows.get(i - index);
                    } else {
                        tr = visualRowOrder.get(i);
                    }

                    setRowPosition(tr, 0, y);
                    y += getDefaultRowHeight();
                    y += spacerContainer.getSpacerHeight(i);
                }

                return addedRows;
            } else {
                return Collections.emptyList();
            }
        }

        private int getMaxEscalatorRowCapacity() {
            final int maxEscalatorRowCapacity = (int) Math
                    .ceil(getHeightOfSection() / getDefaultRowHeight()) + 1;

            /*
             * maxEscalatorRowCapacity can become negative if the headers and
             * footers start to overlap. This is a crazy situation, but Vaadin
             * blinks the components a lot, so it's feasible.
             */
            return Math.max(0, maxEscalatorRowCapacity);
        }

        @Override
        protected void paintRemoveRows(final int index,
                final int numberOfRows) {
            if (numberOfRows == 0) {
                return;
            }

            final Range viewportRange = getVisibleRowRange();
            final Range removedRowsRange = Range.withLength(index,
                    numberOfRows);

            /*
             * Removing spacers as the very first step will correct the
             * scrollbars and row offsets right away.
             *
             * TODO: actually, it kinda sounds like a Grid feature that a spacer
             * would be associated with a particular row. Maybe it would be
             * better to have a spacer separate from rows, and simply collapse
             * them if they happen to end up on top of each other. This would
             * probably make supporting the -1 row pretty easy, too.
             */
            spacerContainer.paintRemoveSpacers(removedRowsRange);

            final Range[] partitions = removedRowsRange
                    .partitionWith(viewportRange);
            final Range removedAbove = partitions[0];
            final Range removedLogicalInside = partitions[1];
            final Range removedVisualInside = convertToVisual(
                    removedLogicalInside);

            /*
             * TODO: extract the following if-block to a separate method. I'll
             * leave this be inlined for now, to make linediff-based code
             * reviewing easier. Probably will be moved in the following patch
             * set.
             */

            /*
             * Adjust scroll position in one of two scenarios:
             *
             * 1) Rows were removed above. Then we just need to adjust the
             * scrollbar by the height of the removed rows.
             *
             * 2) There are no logical rows above, and at least the first (if
             * not more) visual row is removed. Then we need to snap the scroll
             * position to the first visible row (i.e. reset scroll position to
             * absolute 0)
             *
             * The logic is optimized in such a way that the
             * moveViewportAndContent is called only once, to avoid extra
             * reflows, and thus the code might seem a bit obscure.
             */
            final boolean firstVisualRowIsRemoved = !removedVisualInside
                    .isEmpty() && removedVisualInside.getStart() == 0;

            if (!removedAbove.isEmpty() || firstVisualRowIsRemoved) {
                final double yDelta = removedAbove.length()
                        * getDefaultRowHeight();
                final double firstLogicalRowHeight = getDefaultRowHeight();
                final boolean removalScrollsToShowFirstLogicalRow = verticalScrollbar
                        .getScrollPos() - yDelta < firstLogicalRowHeight;

                if (removedVisualInside.isEmpty()
                        && (!removalScrollsToShowFirstLogicalRow
                                || !firstVisualRowIsRemoved)) {
                    /*
                     * rows were removed from above the viewport, so all we need
                     * to do is to adjust the scroll position to account for the
                     * removed rows
                     */
                    moveViewportAndContent(-yDelta);
                } else if (removalScrollsToShowFirstLogicalRow) {
                    /*
                     * It seems like we've removed all rows from above, and also
                     * into the current viewport. This means we'll need to even
                     * out the scroll position to exactly 0 (i.e. adjust by the
                     * current negative scrolltop, presto!), so that it isn't
                     * aligned funnily
                     */
                    moveViewportAndContent(-verticalScrollbar.getScrollPos());
                }
            }

            // ranges evaluated, let's do things.
            if (!removedVisualInside.isEmpty()) {
                int escalatorRowCount = body.getDomRowCount();

                /*
                 * remember: the rows have already been subtracted from the row
                 * count at this point
                 */
                int rowsLeft = getRowCount();
                if (rowsLeft < escalatorRowCount) {
                    int escalatorRowsToRemove = escalatorRowCount - rowsLeft;
                    for (int i = 0; i < escalatorRowsToRemove; i++) {
                        final TableRowElement tr = visualRowOrder
                                .remove(removedVisualInside.getStart());

                        paintRemoveRow(tr, index);
                        removeRowPosition(tr);
                    }
                    escalatorRowCount -= escalatorRowsToRemove;

                    /*
                     * Because we're removing escalator rows, we don't have
                     * anything to scroll by. Let's make sure the viewport is
                     * scrolled to top, to render any rows possibly left above.
                     */
                    body.setBodyScrollPosition(tBodyScrollLeft, 0);

                    /*
                     * We might have removed some rows from the middle, so let's
                     * make sure we're not left with any holes. Also remember:
                     * visualIndex == logicalIndex applies now.
                     */
                    final int dirtyRowsStart = removedLogicalInside.getStart();
                    double y = getRowTop(dirtyRowsStart);
                    for (int i = dirtyRowsStart; i < escalatorRowCount; i++) {
                        final TableRowElement tr = visualRowOrder.get(i);
                        setRowPosition(tr, 0, y);
                        y += getDefaultRowHeight();
                        y += spacerContainer.getSpacerHeight(i);
                    }

                    /*
                     * this is how many rows appeared into the viewport from
                     * below
                     */
                    final int rowsToUpdateDataOn = numberOfRows
                            - escalatorRowsToRemove;
                    final int start = Math.max(0,
                            escalatorRowCount - rowsToUpdateDataOn);
                    final int end = escalatorRowCount;
                    for (int i = start; i < end; i++) {
                        final TableRowElement tr = visualRowOrder.get(i);
                        refreshRow(tr, i);
                    }
                }

                else {
                    // No escalator rows need to be removed.

                    /*
                     * Two things (or a combination thereof) can happen:
                     *
                     * 1) We're scrolled to the bottom, the last rows are
                     * removed. SOLUTION: moveAndUpdateEscalatorRows the
                     * bottommost rows, and place them at the top to be
                     * refreshed.
                     *
                     * 2) We're scrolled somewhere in the middle, arbitrary rows
                     * are removed. SOLUTION: moveAndUpdateEscalatorRows the
                     * removed rows, and place them at the bottom to be
                     * refreshed.
                     *
                     * Since a combination can also happen, we need to handle
                     * this in a smart way, all while avoiding
                     * double-refreshing.
                     */

                    final double contentBottom = getRowCount()
                            * getDefaultRowHeight();
                    final double viewportBottom = tBodyScrollTop
                            + getHeightOfSection();
                    if (viewportBottom <= contentBottom) {
                        /*
                         * We're in the middle of the row container, everything
                         * is added to the bottom
                         */
                        paintRemoveRowsAtMiddle(removedLogicalInside,
                                removedVisualInside, 0);
                    }

                    else if (removedVisualInside.contains(0)
                            && numberOfRows >= visualRowOrder.size()) {
                        /*
                         * We're removing so many rows that the viewport is
                         * pushed up more than a screenful. This means we can
                         * simply scroll up and everything will work without a
                         * sweat.
                         */

                        double left = horizontalScrollbar.getScrollPos();
                        double top = contentBottom
                                - visualRowOrder.size() * getDefaultRowHeight();
                        setBodyScrollPosition(left, top);

                        Range allEscalatorRows = Range.withLength(0,
                                visualRowOrder.size());
                        int logicalTargetIndex = getRowCount()
                                - allEscalatorRows.length();
                        moveAndUpdateEscalatorRows(allEscalatorRows, 0,
                                logicalTargetIndex);

                        /*
                         * moveAndUpdateEscalatorRows recalculates the rows, but
                         * logical top row index bookkeeping is handled in this
                         * method.
                         *
                         * TODO: Redesign how to keep it easy to track this.
                         */
                        updateTopRowLogicalIndex(
                                -removedLogicalInside.length());

                        /*
                         * Scrolling the body to the correct location will be
                         * fixed automatically. Because the amount of rows is
                         * decreased, the viewport is pushed up as the scrollbar
                         * shrinks. So no need to do anything there.
                         *
                         * TODO [[optimize]]: This might lead to a double body
                         * refresh. Needs investigation.
                         */
                    }

                    else if (contentBottom
                            + (numberOfRows * getDefaultRowHeight())
                            - viewportBottom < getDefaultRowHeight()) {
                        /*
                         * We're at the end of the row container, everything is
                         * added to the top.
                         */

                        /*
                         * FIXME [[spacer]]: above if-clause is coded to only
                         * work with default row heights - will not work with
                         * variable row heights
                         */

                        paintRemoveRowsAtBottom(removedLogicalInside,
                                removedVisualInside);
                        updateTopRowLogicalIndex(
                                -removedLogicalInside.length());
                    }

                    else {
                        /*
                         * We're in a combination, where we need to both scroll
                         * up AND show new rows at the bottom.
                         *
                         * Example: Scrolled down to show the second to last
                         * row. Remove two. Viewport scrolls up, revealing the
                         * row above row. The last element collapses up and into
                         * view.
                         *
                         * Reminder: this use case handles only the case when
                         * there are enough escalator rows to still render a
                         * full view. I.e. all escalator rows will _always_ be
                         * populated
                         */
                        /*-
                         *  1       1      |1| <- newly rendered
                         * |2|     |2|     |2|
                         * |3| ==> |*| ==> |5| <- newly rendered
                         * |4|     |*|
                         *  5       5
                         *
                         *  1       1      |1| <- newly rendered
                         * |2|     |*|     |4|
                         * |3| ==> |*| ==> |5| <- newly rendered
                         * |4|     |4|
                         *  5       5
                         */

                        /*
                         * STEP 1:
                         *
                         * reorganize deprecated escalator rows to bottom, but
                         * don't re-render anything yet
                         */
                        /*-
                         *  1       1       1
                         * |2|     |*|     |4|
                         * |3| ==> |*| ==> |*|
                         * |4|     |4|     |*|
                         *  5       5       5
                         */
                        double newTop = getRowTop(visualRowOrder
                                .get(removedVisualInside.getStart()));
                        for (int i = 0; i < removedVisualInside.length(); i++) {
                            final TableRowElement tr = visualRowOrder
                                    .remove(removedVisualInside.getStart());
                            visualRowOrder.addLast(tr);
                        }

                        for (int i = removedVisualInside
                                .getStart(); i < escalatorRowCount; i++) {
                            final TableRowElement tr = visualRowOrder.get(i);
                            setRowPosition(tr, 0, (int) newTop);
                            newTop += getDefaultRowHeight();
                            newTop += spacerContainer.getSpacerHeight(
                                    i + removedLogicalInside.getStart());
                        }

                        /*
                         * STEP 2:
                         *
                         * manually scroll
                         */
                        /*-
                         *  1      |1| <-- newly rendered (by scrolling)
                         * |4|     |4|
                         * |*| ==> |*|
                         * |*|
                         *  5       5
                         */
                        final double newScrollTop = contentBottom
                                - getHeightOfSection();
                        setScrollTop(newScrollTop);
                        /*
                         * Manually call the scroll handler, so we get immediate
                         * effects in the escalator.
                         */
                        scroller.onScroll();

                        /*
                         * Move the bottommost (n+1:th) escalator row to top,
                         * because scrolling up doesn't handle that for us
                         * automatically
                         */
                        moveAndUpdateEscalatorRows(
                                Range.withOnly(escalatorRowCount - 1), 0,
                                getLogicalRowIndex(visualRowOrder.getFirst())
                                        - 1);
                        updateTopRowLogicalIndex(-1);

                        /*
                         * STEP 3:
                         *
                         * update remaining escalator rows
                         */
                        /*-
                         * |1|     |1|
                         * |4| ==> |4|
                         * |*|     |5| <-- newly rendered
                         *
                         *  5
                         */

                        final int rowsScrolled = (int) (Math
                                .ceil((viewportBottom - contentBottom)
                                        / getDefaultRowHeight()));
                        final int start = escalatorRowCount
                                - (removedVisualInside.length() - rowsScrolled);
                        final Range visualRefreshRange = Range.between(start,
                                escalatorRowCount);
                        final int logicalTargetIndex = getLogicalRowIndex(
                                visualRowOrder.getFirst()) + start;
                        // in-place move simply re-renders the rows.
                        moveAndUpdateEscalatorRows(visualRefreshRange, start,
                                logicalTargetIndex);
                    }
                }

                fireRowVisibilityChangeEvent();
                sortDomElements();
            }

            updateTopRowLogicalIndex(-removedAbove.length());

            /*
             * this needs to be done after the escalator has been shrunk down,
             * or it won't work correctly (due to setScrollTop invocation)
             */
            scroller.recalculateScrollbarsForVirtualViewport();
        }

        private void paintRemoveRowsAtMiddle(final Range removedLogicalInside,
                final Range removedVisualInside, final int logicalOffset) {
            /*-
             *  :       :       :
             * |2|     |2|     |2|
             * |3| ==> |*| ==> |4|
             * |4|     |4|     |6| <- newly rendered
             *  :       :       :
             */

            final int escalatorRowCount = visualRowOrder.size();

            final int logicalTargetIndex = getLogicalRowIndex(
                    visualRowOrder.getLast())
                    - (removedVisualInside.length() - 1) + logicalOffset;
            moveAndUpdateEscalatorRows(removedVisualInside, escalatorRowCount,
                    logicalTargetIndex);

            // move the surrounding rows to their correct places.
            final ListIterator<TableRowElement> iterator = visualRowOrder
                    .listIterator(removedVisualInside.getStart());

            double rowTop = getRowTop(
                    removedLogicalInside.getStart() + logicalOffset);
            for (int i = removedVisualInside.getStart(); i < escalatorRowCount
                    - removedVisualInside.length(); i++) {
                final TableRowElement tr = iterator.next();
                setRowPosition(tr, 0, rowTop);
                rowTop += getDefaultRowHeight();
                rowTop += spacerContainer
                        .getSpacerHeight(i + removedLogicalInside.getStart());
            }
        }

        private void paintRemoveRowsAtBottom(final Range removedLogicalInside,
                final Range removedVisualInside) {
            /*-
             *                  :
             *  :       :      |4| <- newly rendered
             * |5|     |5|     |5|
             * |6| ==> |*| ==> |7|
             * |7|     |7|
             */

            final int logicalTargetIndex = getLogicalRowIndex(
                    visualRowOrder.getFirst()) - removedVisualInside.length();
            moveAndUpdateEscalatorRows(removedVisualInside, 0,
                    logicalTargetIndex);

            // move the surrounding rows to their correct places.
            int firstUpdatedIndex = removedVisualInside.getEnd();
            final ListIterator<TableRowElement> iterator = visualRowOrder
                    .listIterator(firstUpdatedIndex);

            double rowTop = getRowTop(removedLogicalInside.getStart());
            int i = 0;
            while (iterator.hasNext()) {
                final TableRowElement tr = iterator.next();
                setRowPosition(tr, 0, rowTop);
                rowTop += getDefaultRowHeight();
                rowTop += spacerContainer
                        .getSpacerHeight(firstUpdatedIndex + i++);
            }
        }

        @Override
        protected int getLogicalRowIndex(final TableRowElement tr) {
            assert tr
                    .getParentNode() == root : "The given element isn't a row element in the body";
            int internalIndex = visualRowOrder.indexOf(tr);
            return getTopRowLogicalIndex() + internalIndex;
        }

        @Override
        protected void recalculateSectionHeight() {
            // NOOP for body, since it doesn't make any sense.
        }

        /**
         * Adjusts the row index and number to be relevant for the current
         * virtual viewport.
         * <p>
         * It converts a logical range of rows index to the matching visual
         * range, truncating the resulting range with the viewport.
         * <p>
         * <ul>
         * <li>Escalator contains logical rows 0..100
         * <li>Current viewport showing logical rows 20..29
         * <li>convertToVisual([20..29]) &rarr; [0..9]
         * <li>convertToVisual([15..24]) &rarr; [0..4]
         * <li>convertToVisual([25..29]) &rarr; [5..9]
         * <li>convertToVisual([26..39]) &rarr; [6..9]
         * <li>convertToVisual([0..5]) &rarr; [0..-1] <em>(empty)</em>
         * <li>convertToVisual([35..1]) &rarr; [0..-1] <em>(empty)</em>
         * <li>convertToVisual([0..100]) &rarr; [0..9]
         * </ul>
         *
         * @return a logical range converted to a visual range, truncated to the
         *         current viewport. The first visual row has the index 0.
         */
        private Range convertToVisual(final Range logicalRange) {

            if (logicalRange.isEmpty()) {
                return logicalRange;
            } else if (visualRowOrder.isEmpty()) {
                // empty range
                return Range.withLength(0, 0);
            }

            /*
             * TODO [[spacer]]: these assumptions will be totally broken with
             * spacers.
             */
            final int maxEscalatorRows = getMaxEscalatorRowCapacity();
            final int currentTopRowIndex = getLogicalRowIndex(
                    visualRowOrder.getFirst());

            final Range[] partitions = logicalRange.partitionWith(
                    Range.withLength(currentTopRowIndex, maxEscalatorRows));
            final Range insideRange = partitions[1];
            return insideRange.offsetBy(-currentTopRowIndex);
        }

        @Override
        protected String getCellElementTagName() {
            return "td";
        }

        @Override
        protected double getHeightOfSection() {
            final int tableHeight = tableWrapper.getOffsetHeight();
            final double footerHeight = footer.getHeightOfSection();
            final double headerHeight = header.getHeightOfSection();

            double heightOfSection = tableHeight - footerHeight - headerHeight;
            return Math.max(0, heightOfSection);
        }

        @Override
        protected void refreshCells(Range logicalRowRange, Range colRange) {
            Profiler.enter("Escalator.BodyRowContainer.refreshRows");

            final Range visualRange = convertToVisual(logicalRowRange);

            if (!visualRange.isEmpty()) {
                final int firstLogicalRowIndex = getLogicalRowIndex(
                        visualRowOrder.getFirst());
                for (int rowNumber = visualRange
                        .getStart(); rowNumber < visualRange
                                .getEnd(); rowNumber++) {
                    refreshRow(visualRowOrder.get(rowNumber),
                            firstLogicalRowIndex + rowNumber, colRange);
                }
            }

            Profiler.leave("Escalator.BodyRowContainer.refreshRows");
        }

        @Override
        protected TableRowElement getTrByVisualIndex(final int index)
                throws IndexOutOfBoundsException {
            if (index >= 0 && index < visualRowOrder.size()) {
                return visualRowOrder.get(index);
            } else {
                throw new IndexOutOfBoundsException(
                        "No such visual index: " + index);
            }
        }

        @Override
        public TableRowElement getRowElement(int index) {
            if (index < 0 || index >= getRowCount()) {
                throw new IndexOutOfBoundsException(
                        "No such logical index: " + index);
            }
            int visualIndex = index
                    - getLogicalRowIndex(visualRowOrder.getFirst());
            if (visualIndex >= 0 && visualIndex < visualRowOrder.size()) {
                return super.getRowElement(visualIndex);
            } else {
                throw new IllegalStateException("Row with logical index "
                        + index + " is currently not available in the DOM");
            }
        }

        private void setBodyScrollPosition(final double scrollLeft,
                final double scrollTop) {
            tBodyScrollLeft = scrollLeft;
            tBodyScrollTop = scrollTop;
            position.set(bodyElem, -tBodyScrollLeft, -tBodyScrollTop);
            position.set(spacerDecoContainer, 0, -tBodyScrollTop);
        }

        /**
         * Make sure that there is a correct amount of escalator rows: Add more
         * if needed, or remove any superfluous ones.
         * <p>
         * This method should be called when e.g. the height of the Escalator
         * changes.
         * <p>
         * <em>Note:</em> This method will make sure that the escalator rows are
         * placed in the proper places. By default new rows are added below, but
         * if the content is scrolled down, the rows are populated on top
         * instead.
         */
        public void verifyEscalatorCount() {
            /*
             * This method indeed has a smell very similar to paintRemoveRows
             * and paintInsertRows.
             *
             * Unfortunately, those the code can't trivially be shared, since
             * there are some slight differences in the respective
             * responsibilities. The "paint" methods fake the addition and
             * removal of rows, and make sure to either push existing data out
             * of view, or draw new data into view. Only in some special cases
             * will the DOM element count change.
             *
             * This method, however, has the explicit responsibility to verify
             * that when "something" happens, we still have the correct amount
             * of escalator rows in the DOM, and if not, we make sure to modify
             * that count. Only in some special cases do we need to take into
             * account other things than simply modifying the DOM element count.
             */

            Profiler.enter("Escalator.BodyRowContainer.verifyEscalatorCount");

            if (!isAttached()) {
                return;
            }

            final int maxEscalatorRows = getMaxEscalatorRowCapacity();
            final int neededEscalatorRows = Math.min(maxEscalatorRows,
                    body.getRowCount());
            final int neededEscalatorRowsDiff = neededEscalatorRows
                    - visualRowOrder.size();

            if (neededEscalatorRowsDiff > 0) {
                // needs more

                /*
                 * This is a workaround for the issue where we might be scrolled
                 * to the bottom, and the widget expands beyond the content
                 * range
                 */

                final int index = visualRowOrder.size();
                final int nextLastLogicalIndex;
                if (!visualRowOrder.isEmpty()) {
                    nextLastLogicalIndex = getLogicalRowIndex(
                            visualRowOrder.getLast()) + 1;
                } else {
                    nextLastLogicalIndex = 0;
                }

                final boolean contentWillFit = nextLastLogicalIndex < getRowCount()
                        - neededEscalatorRowsDiff;
                if (contentWillFit) {
                    final List<TableRowElement> addedRows = fillAndPopulateEscalatorRowsIfNeeded(
                            index, neededEscalatorRowsDiff);

                    /*
                     * Since fillAndPopulateEscalatorRowsIfNeeded operates on
                     * the assumption that index == visual index == logical
                     * index, we thank for the added escalator rows, but since
                     * they're painted in the wrong CSS position, we need to
                     * move them to their actual locations.
                     *
                     * Note: this is the second (see body.paintInsertRows)
                     * occasion where fillAndPopulateEscalatorRowsIfNeeded would
                     * behave "more correctly" if it only would add escalator
                     * rows to the DOM and appropriate bookkeping, and not
                     * actually populate them :/
                     */
                    moveAndUpdateEscalatorRows(
                            Range.withLength(index, addedRows.size()), index,
                            nextLastLogicalIndex);
                } else {
                    /*
                     * TODO [[optimize]]
                     *
                     * We're scrolled so far down that all rows can't be simply
                     * appended at the end, since we might start displaying
                     * escalator rows that don't exist. To avoid the mess that
                     * is body.paintRemoveRows, this is a dirty hack that dumbs
                     * the problem down to a more basic and already-solved
                     * problem:
                     *
                     * 1) scroll all the way up 2) add the missing escalator
                     * rows 3) scroll back to the original position.
                     *
                     * Letting the browser scroll back to our original position
                     * will automatically solve any possible overflow problems,
                     * since the browser will not allow us to scroll beyond the
                     * actual content.
                     */

                    final double oldScrollTop = getScrollTop();
                    setScrollTop(0);
                    scroller.onScroll();
                    fillAndPopulateEscalatorRowsIfNeeded(index,
                            neededEscalatorRowsDiff);
                    setScrollTop(oldScrollTop);
                    scroller.onScroll();
                }
            }

            else if (neededEscalatorRowsDiff < 0) {
                // needs less

                final ListIterator<TableRowElement> iter = visualRowOrder
                        .listIterator(visualRowOrder.size());
                for (int i = 0; i < -neededEscalatorRowsDiff; i++) {
                    final Element last = iter.previous();
                    last.removeFromParent();
                    iter.remove();
                }

                /*
                 * If we were scrolled to the bottom so that we didn't have an
                 * extra escalator row at the bottom, we'll probably end up with
                 * blank space at the bottom of the escalator, and one extra row
                 * above the header.
                 *
                 * Experimentation idea #1: calculate "scrollbottom" vs content
                 * bottom and remove one row from top, rest from bottom. This
                 * FAILED, since setHeight has already happened, thus we never
                 * will detect ourselves having been scrolled all the way to the
                 * bottom.
                 */

                if (!visualRowOrder.isEmpty()) {
                    final double firstRowTop = getRowTop(
                            visualRowOrder.getFirst());
                    final double firstRowMinTop = tBodyScrollTop
                            - getDefaultRowHeight();
                    if (firstRowTop < firstRowMinTop) {
                        final int newLogicalIndex = getLogicalRowIndex(
                                visualRowOrder.getLast()) + 1;
                        moveAndUpdateEscalatorRows(Range.withOnly(0),
                                visualRowOrder.size(), newLogicalIndex);
                    }
                }
            }

            if (neededEscalatorRowsDiff != 0) {
                fireRowVisibilityChangeEvent();
            }

            Profiler.leave("Escalator.BodyRowContainer.verifyEscalatorCount");
        }

        @Override
        protected void reapplyDefaultRowHeights() {
            if (visualRowOrder.isEmpty()) {
                return;
            }

            Profiler.enter(
                    "Escalator.BodyRowContainer.reapplyDefaultRowHeights");

            /* step 1: resize and reposition rows */
            for (int i = 0; i < visualRowOrder.size(); i++) {
                TableRowElement tr = visualRowOrder.get(i);
                reapplyRowHeight(tr, getDefaultRowHeight());

                final int logicalIndex = getTopRowLogicalIndex() + i;
                setRowPosition(tr, 0, logicalIndex * getDefaultRowHeight());
            }

            /*
             * step 2: move scrollbar so that it corresponds to its previous
             * place
             */

            /*
             * This ratio needs to be calculated with the scrollsize (not max
             * scroll position) in order to align the top row with the new
             * scroll position.
             */
            double scrollRatio = verticalScrollbar.getScrollPos()
                    / verticalScrollbar.getScrollSize();
            scroller.recalculateScrollbarsForVirtualViewport();
            verticalScrollbar.setScrollPos((int) (getDefaultRowHeight()
                    * getRowCount() * scrollRatio));
            setBodyScrollPosition(horizontalScrollbar.getScrollPos(),
                    verticalScrollbar.getScrollPos());
            scroller.onScroll();

            /*
             * step 3: make sure we have the correct amount of escalator rows.
             */
            verifyEscalatorCount();

            int logicalLogical = (int) (getRowTop(visualRowOrder.getFirst())
                    / getDefaultRowHeight());
            setTopRowLogicalIndex(logicalLogical);

            Profiler.leave(
                    "Escalator.BodyRowContainer.reapplyDefaultRowHeights");
        }

        /**
         * Sorts the rows in the DOM to correspond to the visual order.
         *
         * @see #visualRowOrder
         */
        private void sortDomElements() {
            final String profilingName = "Escalator.BodyRowContainer.sortDomElements";
            Profiler.enter(profilingName);

            /*
             * Focus is lost from an element if that DOM element is (or any of
             * its parents are) removed from the document. Therefore, we sort
             * everything around that row instead.
             */
            final TableRowElement focusedRow = getRowWithFocus();

            if (focusedRow != null) {
                assert focusedRow
                        .getParentElement() == root : "Trying to sort around a row that doesn't exist in body";
                assert visualRowOrder.contains(focusedRow)
                        || body.spacerContainer.isSpacer(
                                focusedRow) : "Trying to sort around a row that doesn't exist in visualRowOrder or is not a spacer.";
            }

            /*
             * Two cases handled simultaneously:
             *
             * 1) No focus on rows. We iterate visualRowOrder backwards, and
             * take the respective element in the DOM, and place it as the first
             * child in the body element. Then we take the next-to-last from
             * visualRowOrder, and put that first, pushing the previous row as
             * the second child. And so on...
             *
             * 2) Focus on some row within Escalator body. Again, we iterate
             * visualRowOrder backwards. This time, we use the focused row as a
             * pivot: Instead of placing rows from the bottom of visualRowOrder
             * and placing it first, we place it underneath the focused row.
             * Once we hit the focused row, we don't move it (to not reset
             * focus) but change sorting mode. After that, we place all rows as
             * the first child.
             */

            List<TableRowElement> orderedBodyRows = new ArrayList<TableRowElement>(
                    visualRowOrder);
            Map<Integer, SpacerContainer.SpacerImpl> spacers = body.spacerContainer
                    .getSpacers();

            /*
             * Start at -1 to include a spacer that is rendered above the
             * viewport, but its parent row is still not shown
             */
            for (int i = -1; i < visualRowOrder.size(); i++) {
                SpacerContainer.SpacerImpl spacer = spacers
                        .remove(Integer.valueOf(getTopRowLogicalIndex() + i));

                if (spacer != null) {
                    orderedBodyRows.add(i + 1, spacer.getRootElement());
                    spacer.show();
                }
            }
            /*
             * At this point, invisible spacers aren't reordered, so their
             * position in the DOM will remain undefined.
             */

            // If a spacer was not reordered, it means that it's out of view.
            for (SpacerContainer.SpacerImpl unmovedSpacer : spacers.values()) {
                unmovedSpacer.hide();
            }

            /*
             * If we have a focused row, start in the mode where we put
             * everything underneath that row. Otherwise, all rows are placed as
             * first child.
             */
            boolean insertFirst = (focusedRow == null);

            final ListIterator<TableRowElement> i = orderedBodyRows
                    .listIterator(orderedBodyRows.size());
            while (i.hasPrevious()) {
                TableRowElement tr = i.previous();

                if (tr == focusedRow) {
                    insertFirst = true;
                } else if (insertFirst) {
                    root.insertFirst(tr);
                } else {
                    root.insertAfter(tr, focusedRow);
                }
            }

            Profiler.leave(profilingName);
        }

        /**
         * Get the {@literal <tbody>} row that contains (or has) focus.
         *
         * @return The {@literal <tbody>} row that contains a focused DOM
         *         element, or <code>null</code> if focus is outside of a body
         *         row.
         */
        private TableRowElement getRowWithFocus() {
            TableRowElement rowContainingFocus = null;

            final Element focusedElement = WidgetUtil.getFocusedElement();

            if (focusedElement != null && root.isOrHasChild(focusedElement)) {
                Element e = focusedElement;

                while (e != null && e != root) {
                    /*
                     * You never know if there's several tables embedded in a
                     * cell... We'll take the deepest one.
                     */
                    if (TableRowElement.is(e)) {
                        rowContainingFocus = TableRowElement.as(e);
                    }
                    e = e.getParentElement();
                }
            }

            return rowContainingFocus;
        }

        @Override
        public Cell getCell(Element element) {
            Cell cell = super.getCell(element);
            if (cell == null) {
                return null;
            }

            // Convert DOM coordinates to logical coordinates for rows
            TableRowElement rowElement = (TableRowElement) cell.getElement()
                    .getParentElement();
            return new Cell(getLogicalRowIndex(rowElement), cell.getColumn(),
                    cell.getElement());
        }

        @Override
        public void setSpacer(int rowIndex, double height)
                throws IllegalArgumentException {
            spacerContainer.setSpacer(rowIndex, height);
        }

        @Override
        public void setSpacerUpdater(SpacerUpdater spacerUpdater)
                throws IllegalArgumentException {
            spacerContainer.setSpacerUpdater(spacerUpdater);
        }

        @Override
        public SpacerUpdater getSpacerUpdater() {
            return spacerContainer.getSpacerUpdater();
        }

        /**
         * <em>Calculates</em> the correct top position of a row at a logical
         * index, regardless if there is one there or not.
         * <p>
         * A correct result requires that both {@link #getDefaultRowHeight()} is
         * consistent, and the placement and height of all spacers above the
         * given logical index are consistent.
         *
         * @param logicalIndex
         *            the logical index of the row for which to calculate the
         *            top position
         * @return the position at which to place a row in {@code logicalIndex}
         * @see #getRowTop(TableRowElement)
         */
        private double getRowTop(int logicalIndex) {
            double top = spacerContainer
                    .getSpacerHeightsSumUntilIndex(logicalIndex);
            return top + (logicalIndex * getDefaultRowHeight());
        }

        public void shiftRowPositions(int row, double diff) {
            for (TableRowElement tr : getVisibleRowsAfter(row)) {
                setRowPosition(tr, 0, getRowTop(tr) + diff);
            }
        }

        private List<TableRowElement> getVisibleRowsAfter(int logicalRow) {
            Range visibleRowLogicalRange = getVisibleRowRange();

            boolean allRowsAreInView = logicalRow < visibleRowLogicalRange
                    .getStart();
            boolean noRowsAreInView = logicalRow >= visibleRowLogicalRange
                    .getEnd() - 1;

            if (allRowsAreInView) {
                return Collections.unmodifiableList(visualRowOrder);
            } else if (noRowsAreInView) {
                return Collections.emptyList();
            } else {
                int fromIndex = (logicalRow - visibleRowLogicalRange.getStart())
                        + 1;
                int toIndex = visibleRowLogicalRange.length();
                List<TableRowElement> sublist = visualRowOrder
                        .subList(fromIndex, toIndex);
                return Collections.unmodifiableList(sublist);
            }
        }

        @Override
        public int getDomRowCount() {
            return root.getChildCount()
                    - spacerContainer.getSpacersInDom().size();
        }

        @Override
        protected boolean rowCanBeFrozen(TableRowElement tr) {
            return visualRowOrder.contains(tr);
        }

        void reapplySpacerWidths() {
            spacerContainer.reapplySpacerWidths();
        }

        void scrollToSpacer(int spacerIndex, ScrollDestination destination,
                int padding) {
            spacerContainer.scrollToSpacer(spacerIndex, destination, padding);
        }
    }

    private class ColumnConfigurationImpl implements ColumnConfiguration {
        public class Column {
            public static final double DEFAULT_COLUMN_WIDTH_PX = 100;

            private double definedWidth = -1;
            private double calculatedWidth = DEFAULT_COLUMN_WIDTH_PX;
            private boolean measuringRequested = false;

            public void setWidth(double px) {
                definedWidth = px;

                if (px < 0) {
                    if (isAttached()) {
                        calculateWidth();
                    } else {
                        /*
                         * the column's width is calculated at Escalator.onLoad
                         * via measureAndSetWidthIfNeeded!
                         */
                        measuringRequested = true;
                    }
                } else {
                    calculatedWidth = px;
                }
            }

            public double getDefinedWidth() {
                return definedWidth;
            }

            /**
             * Returns the actual width in the DOM.
             *
             * @return the width in pixels in the DOM. Returns -1 if the column
             *         needs measuring, but has not been yet measured
             */
            public double getCalculatedWidth() {
                /*
                 * This might return an untrue value (e.g. during init/onload),
                 * since we haven't had a proper chance to actually calculate
                 * widths yet.
                 *
                 * This is fixed during Escalator.onLoad, by the call to
                 * "measureAndSetWidthIfNeeded", which fixes "everything".
                 */
                if (!measuringRequested) {
                    return calculatedWidth;
                } else {
                    return -1;
                }
            }

            /**
             * Checks if the column needs measuring, and then measures it.
             * <p>
             * Called by {@link Escalator#onLoad()}.
             */
            public boolean measureAndSetWidthIfNeeded() {
                assert isAttached() : "Column.measureAndSetWidthIfNeeded() was called even though Escalator was not attached!";

                if (measuringRequested) {
                    measuringRequested = false;
                    setWidth(definedWidth);
                    return true;
                }
                return false;
            }

            private void calculateWidth() {
                calculatedWidth = getMaxCellWidth(columns.indexOf(this));
            }
        }

        private final List<Column> columns = new ArrayList<Column>();
        private int frozenColumns = 0;

        /*
         * TODO: this is a bit of a duplicate functionality with the
         * Column.calculatedWidth caching. Probably should use one or the other,
         * not both
         */
        /**
         * A cached array of all the calculated column widths.
         *
         * @see #getCalculatedColumnWidths()
         */
        private double[] widthsArray = null;

        /**
         * {@inheritDoc}
         * <p>
         * <em>Implementation detail:</em> This method does no DOM modifications
         * (i.e. is very cheap to call) if there are no rows in the DOM when
         * this method is called.
         *
         * @see #hasSomethingInDom()
         */
        @Override
        public void removeColumns(final int index, final int numberOfColumns) {
            // Validate
            assertArgumentsAreValidAndWithinRange(index, numberOfColumns);

            // Move the horizontal scrollbar to the left, if removed columns are
            // to the left of the viewport
            removeColumnsAdjustScrollbar(index, numberOfColumns);

            // Remove from DOM
            header.paintRemoveColumns(index, numberOfColumns);
            body.paintRemoveColumns(index, numberOfColumns);
            footer.paintRemoveColumns(index, numberOfColumns);

            // Remove from bookkeeping
            flyweightRow.removeCells(index, numberOfColumns);
            columns.subList(index, index + numberOfColumns).clear();

            // Adjust frozen columns
            if (index < getFrozenColumnCount()) {
                if (index + numberOfColumns < frozenColumns) {
                    /*
                     * Last removed column was frozen, meaning that all removed
                     * columns were frozen. Just decrement the number of frozen
                     * columns accordingly.
                     */
                    frozenColumns -= numberOfColumns;
                } else {
                    /*
                     * If last removed column was not frozen, we have removed
                     * columns beyond the frozen range, so all remaining frozen
                     * columns are to the left of the removed columns.
                     */
                    frozenColumns = index;
                }
            }

            scroller.recalculateScrollbarsForVirtualViewport();
            body.verifyEscalatorCount();

            if (getColumnConfiguration().getColumnCount() > 0) {
                reapplyRowWidths(header);
                reapplyRowWidths(body);
                reapplyRowWidths(footer);
            }

            /*
             * Colspans make any kind of automatic clever content re-rendering
             * impossible: As soon as anything has colspans, removing one might
             * reveal further colspans, modifying the DOM structure once again,
             * ending in a cascade of updates. Because we don't know how the
             * data is updated.
             *
             * So, instead, we don't do anything. The client code is responsible
             * for re-rendering the content (if so desired). Everything Just
             * Works (TM) if colspans aren't used.
             */
        }

        private void reapplyRowWidths(AbstractRowContainer container) {
            if (container.getRowCount() > 0) {
                container.reapplyRowWidths();
            }
        }

        private void removeColumnsAdjustScrollbar(int index,
                int numberOfColumns) {
            if (horizontalScrollbar.getOffsetSize() >= horizontalScrollbar
                    .getScrollSize()) {
                return;
            }

            double leftPosOfFirstColumnToRemove = getCalculatedColumnsWidth(
                    Range.between(0, index));
            double widthOfColumnsToRemove = getCalculatedColumnsWidth(
                    Range.withLength(index, numberOfColumns));

            double scrollLeft = horizontalScrollbar.getScrollPos();

            if (scrollLeft <= leftPosOfFirstColumnToRemove) {
                /*
                 * viewport is scrolled to the left of the first removed column,
                 * so there's no need to adjust anything
                 */
                return;
            }

            double adjustedScrollLeft = Math.max(leftPosOfFirstColumnToRemove,
                    scrollLeft - widthOfColumnsToRemove);
            horizontalScrollbar.setScrollPos(adjustedScrollLeft);
        }

        /**
         * Calculate the width of a row, as the sum of columns' widths.
         *
         * @return the width of a row, in pixels
         */
        public double calculateRowWidth() {
            return getCalculatedColumnsWidth(
                    Range.between(0, getColumnCount()));
        }

        private void assertArgumentsAreValidAndWithinRange(final int index,
                final int numberOfColumns) {
            if (numberOfColumns < 1) {
                throw new IllegalArgumentException(
                        "Number of columns can't be less than 1 (was "
                                + numberOfColumns + ")");
            }

            if (index < 0 || index + numberOfColumns > getColumnCount()) {
                throw new IndexOutOfBoundsException("The given "
                        + "column range (" + index + ".."
                        + (index + numberOfColumns)
                        + ") was outside of the current "
                        + "number of columns (" + getColumnCount() + ")");
            }
        }

        /**
         * {@inheritDoc}
         * <p>
         * <em>Implementation detail:</em> This method does no DOM modifications
         * (i.e. is very cheap to call) if there is no data for rows when this
         * method is called.
         *
         * @see #hasColumnAndRowData()
         */
        @Override
        public void insertColumns(final int index, final int numberOfColumns) {
            // Validate
            if (index < 0 || index > getColumnCount()) {
                throw new IndexOutOfBoundsException("The given index(" + index
                        + ") was outside of the current number of columns (0.."
                        + getColumnCount() + ")");
            }

            if (numberOfColumns < 1) {
                throw new IllegalArgumentException(
                        "Number of columns must be 1 or greater (was "
                                + numberOfColumns);
            }

            // Add to bookkeeping
            flyweightRow.addCells(index, numberOfColumns);
            for (int i = 0; i < numberOfColumns; i++) {
                columns.add(index, new Column());
            }

            // Adjust frozen columns
            boolean frozen = index < frozenColumns;
            if (frozen) {
                frozenColumns += numberOfColumns;
            }

            // this needs to be before the scrollbar adjustment.
            boolean scrollbarWasNeeded = horizontalScrollbar
                    .getOffsetSize() < horizontalScrollbar.getScrollSize();
            scroller.recalculateScrollbarsForVirtualViewport();
            boolean scrollbarIsNowNeeded = horizontalScrollbar
                    .getOffsetSize() < horizontalScrollbar.getScrollSize();
            if (!scrollbarWasNeeded && scrollbarIsNowNeeded) {
                body.verifyEscalatorCount();
            }

            // Add to DOM
            header.paintInsertColumns(index, numberOfColumns, frozen);
            body.paintInsertColumns(index, numberOfColumns, frozen);
            footer.paintInsertColumns(index, numberOfColumns, frozen);

            // fix initial width
            if (header.getRowCount() > 0 || body.getRowCount() > 0
                    || footer.getRowCount() > 0) {

                Map<Integer, Double> colWidths = new HashMap<Integer, Double>();
                Double width = Double.valueOf(Column.DEFAULT_COLUMN_WIDTH_PX);
                for (int i = index; i < index + numberOfColumns; i++) {
                    Integer col = Integer.valueOf(i);
                    colWidths.put(col, width);
                }
                getColumnConfiguration().setColumnWidths(colWidths);
            }

            // Adjust scrollbar
            double pixelsToInsertedColumn = columnConfiguration
                    .getCalculatedColumnsWidth(Range.withLength(0, index));
            final boolean columnsWereAddedToTheLeftOfViewport = scroller.lastScrollLeft > pixelsToInsertedColumn;

            if (columnsWereAddedToTheLeftOfViewport) {
                double insertedColumnsWidth = columnConfiguration
                        .getCalculatedColumnsWidth(
                                Range.withLength(index, numberOfColumns));
                horizontalScrollbar.setScrollPos(
                        scroller.lastScrollLeft + insertedColumnsWidth);
            }

            /*
             * Colspans make any kind of automatic clever content re-rendering
             * impossible: As soon as anything has colspans, adding one might
             * affect surrounding colspans, modifying the DOM structure once
             * again, ending in a cascade of updates. Because we don't know how
             * the data is updated.
             *
             * So, instead, we don't do anything. The client code is responsible
             * for re-rendering the content (if so desired). Everything Just
             * Works (TM) if colspans aren't used.
             */
        }

        @Override
        public int getColumnCount() {
            return columns.size();
        }

        @Override
        public void setFrozenColumnCount(int count)
                throws IllegalArgumentException {
            if (count < 0 || count > getColumnCount()) {
                throw new IllegalArgumentException(
                        "count must be between 0 and the current number of columns ("
                                + getColumnCount() + ")");
            }
            int oldCount = frozenColumns;
            if (count == oldCount) {
                return;
            }

            frozenColumns = count;

            if (hasSomethingInDom()) {
                // Are we freezing or unfreezing?
                boolean frozen = count > oldCount;

                int firstAffectedCol;
                int firstUnaffectedCol;

                if (frozen) {
                    firstAffectedCol = oldCount;
                    firstUnaffectedCol = count;
                } else {
                    firstAffectedCol = count;
                    firstUnaffectedCol = oldCount;
                }

                if (oldCount > 0) {
                    header.setColumnLastFrozen(oldCount - 1, false);
                    body.setColumnLastFrozen(oldCount - 1, false);
                    footer.setColumnLastFrozen(oldCount - 1, false);
                }
                if (count > 0) {
                    header.setColumnLastFrozen(count - 1, true);
                    body.setColumnLastFrozen(count - 1, true);
                    footer.setColumnLastFrozen(count - 1, true);
                }

                for (int col = firstAffectedCol; col < firstUnaffectedCol; col++) {
                    header.setColumnFrozen(col, frozen);
                    body.setColumnFrozen(col, frozen);
                    footer.setColumnFrozen(col, frozen);
                }
            }

            scroller.recalculateScrollbarsForVirtualViewport();
        }

        @Override
        public int getFrozenColumnCount() {
            return frozenColumns;
        }

        @Override
        public void setColumnWidth(int index, double px)
                throws IllegalArgumentException {
            setColumnWidths(Collections.singletonMap(Integer.valueOf(index),
                    Double.valueOf(px)));
        }

        @Override
        public void setColumnWidths(Map<Integer, Double> indexWidthMap)
                throws IllegalArgumentException {

            if (indexWidthMap == null) {
                throw new IllegalArgumentException("indexWidthMap was null");
            }

            if (indexWidthMap.isEmpty()) {
                return;
            }

            for (Entry<Integer, Double> entry : indexWidthMap.entrySet()) {
                int index = entry.getKey().intValue();
                double width = entry.getValue().doubleValue();

                checkValidColumnIndex(index);

                // Not all browsers will accept any fractional size..
                width = WidgetUtil.roundSizeDown(width);
                columns.get(index).setWidth(width);

            }

            widthsArray = null;
            header.reapplyColumnWidths();
            body.reapplyColumnWidths();
            footer.reapplyColumnWidths();

            recalculateElementSizes();
        }

        private void checkValidColumnIndex(int index)
                throws IllegalArgumentException {
            if (!Range.withLength(0, getColumnCount()).contains(index)) {
                throw new IllegalArgumentException("The given column index ("
                        + index + ") does not exist");
            }
        }

        @Override
        public double getColumnWidth(int index)
                throws IllegalArgumentException {
            checkValidColumnIndex(index);
            return columns.get(index).getDefinedWidth();
        }

        @Override
        public double getColumnWidthActual(int index) {
            return columns.get(index).getCalculatedWidth();
        }

        private double getMaxCellWidth(int colIndex)
                throws IllegalArgumentException {
            double headerWidth = header.measureMinCellWidth(colIndex, true);
            double bodyWidth = body.measureMinCellWidth(colIndex, true);
            double footerWidth = footer.measureMinCellWidth(colIndex, true);

            double maxWidth = Math.max(headerWidth,
                    Math.max(bodyWidth, footerWidth));
            assert maxWidth >= 0 : "Got a negative max width for a column, which should be impossible.";
            return maxWidth;
        }

        private double getMinCellWidth(int colIndex)
                throws IllegalArgumentException {
            double headerWidth = header.measureMinCellWidth(colIndex, false);
            double bodyWidth = body.measureMinCellWidth(colIndex, false);
            double footerWidth = footer.measureMinCellWidth(colIndex, false);

            double minWidth = Math.max(headerWidth,
                    Math.max(bodyWidth, footerWidth));
            assert minWidth >= 0 : "Got a negative max width for a column, which should be impossible.";
            return minWidth;
        }

        /**
         * Calculates the width of the columns in a given range.
         *
         * @param columns
         *            the columns to calculate
         * @return the total width of the columns in the given
         *         <code>columns</code>
         */
        double getCalculatedColumnsWidth(final Range columns) {
            /*
             * This is an assert instead of an exception, since this is an
             * internal method.
             */
            assert columns
                    .isSubsetOf(Range.between(0, getColumnCount())) : "Range "
                            + "was outside of current column range (i.e.: "
                            + Range.between(0, getColumnCount())
                            + ", but was given :" + columns;

            double sum = 0;
            for (int i = columns.getStart(); i < columns.getEnd(); i++) {
                double columnWidthActual = getColumnWidthActual(i);
                sum += columnWidthActual;
            }
            return sum;
        }

        double[] getCalculatedColumnWidths() {
            if (widthsArray == null || widthsArray.length != getColumnCount()) {
                widthsArray = new double[getColumnCount()];
                for (int i = 0; i < columns.size(); i++) {
                    widthsArray[i] = columns.get(i).getCalculatedWidth();
                }
            }
            return widthsArray;
        }

        @Override
        public void refreshColumns(int index, int numberOfColumns)
                throws IndexOutOfBoundsException, IllegalArgumentException {
            if (numberOfColumns < 1) {
                throw new IllegalArgumentException(
                        "Number of columns must be 1 or greater (was "
                                + numberOfColumns + ")");
            }

            if (index < 0 || index + numberOfColumns > getColumnCount()) {
                throw new IndexOutOfBoundsException(
                        "The given " + "column range (" + index + ".."
                                + (index + numberOfColumns)
                                + ") was outside of the current number of columns ("
                                + getColumnCount() + ")");
            }

            header.refreshColumns(index, numberOfColumns);
            body.refreshColumns(index, numberOfColumns);
            footer.refreshColumns(index, numberOfColumns);
        }
    }

    /**
     * A decision on how to measure a spacer when it is partially within a
     * designated range.
     * <p>
     * The meaning of each value may differ depending on the context it is being
     * used in. Check that particular method's JavaDoc.
     */
    private enum SpacerInclusionStrategy {
        /** A representation of "the entire spacer". */
        COMPLETE,

        /** A representation of "a partial spacer". */
        PARTIAL,

        /** A representation of "no spacer at all". */
        NONE
    }

    private class SpacerContainer {

        /** This is used mainly for testing purposes */
        private static final String SPACER_LOGICAL_ROW_PROPERTY = "vLogicalRow";

        private final class SpacerImpl implements Spacer {
            private TableCellElement spacerElement;
            private TableRowElement root;
            private DivElement deco;
            private int rowIndex;
            private double height = -1;
            private boolean domHasBeenSetup = false;
            private double decoHeight;
            private double defaultCellBorderBottomSize = -1;

            public SpacerImpl(int rowIndex) {
                this.rowIndex = rowIndex;

                root = TableRowElement.as(DOM.createTR());
                spacerElement = TableCellElement.as(DOM.createTD());
                root.appendChild(spacerElement);
                root.setPropertyInt(SPACER_LOGICAL_ROW_PROPERTY, rowIndex);
                deco = DivElement.as(DOM.createDiv());
            }

            public void setPositionDiff(double x, double y) {
                setPosition(getLeft() + x, getTop() + y);
            }

            public void setupDom(double height) {
                assert !domHasBeenSetup : "DOM can't be set up twice.";
                assert RootPanel.get().getElement().isOrHasChild(
                        root) : "Root element should've been attached to the DOM by now.";
                domHasBeenSetup = true;

                getRootElement().getStyle().setWidth(getInnerWidth(), Unit.PX);
                setHeight(height);

                spacerElement
                        .setColSpan(getColumnConfiguration().getColumnCount());

                setStylePrimaryName(getStylePrimaryName());
            }

            public TableRowElement getRootElement() {
                return root;
            }

            @Override
            public Element getDecoElement() {
                return deco;
            }

            public void setPosition(double x, double y) {
                positions.set(getRootElement(), x, y);
                positions.set(getDecoElement(), 0,
                        y - getSpacerDecoTopOffset());
            }

            private double getSpacerDecoTopOffset() {
                return getBody().getDefaultRowHeight();
            }

            public void setStylePrimaryName(String style) {
                UIObject.setStylePrimaryName(root, style + "-spacer");
                UIObject.setStylePrimaryName(deco, style + "-spacer-deco");
            }

            public void setHeight(double height) {

                assert height >= 0 : "Height must be more >= 0 (was " + height
                        + ")";

                final double heightDiff = height - Math.max(0, this.height);
                final double oldHeight = this.height;

                this.height = height;

                // since the spacer might be rendered on top of the previous
                // rows border (done with css), need to increase height the
                // amount of the border thickness
                if (defaultCellBorderBottomSize < 0) {
                    defaultCellBorderBottomSize = WidgetUtil
                            .getBorderBottomThickness(body
                                    .getRowElement(
                                            getVisibleRowRange().getStart())
                                    .getFirstChildElement());
                }
                root.getStyle().setHeight(height + defaultCellBorderBottomSize,
                        Unit.PX);

                // move the visible spacers getRow row onwards.
                shiftSpacerPositionsAfterRow(getRow(), heightDiff);

                /*
                 * If we're growing, we'll adjust the scroll size first, then
                 * adjust scrolling. If we're shrinking, we do it after the
                 * second if-clause.
                 */
                boolean spacerIsGrowing = heightDiff > 0;
                if (spacerIsGrowing) {
                    verticalScrollbar.setScrollSize(
                            verticalScrollbar.getScrollSize() + heightDiff);
                }

                /*
                 * Don't modify the scrollbars if we're expanding the -1 spacer
                 * while we're scrolled to the top.
                 */
                boolean minusOneSpacerException = spacerIsGrowing
                        && getRow() == -1 && body.getTopRowLogicalIndex() == 0;

                boolean viewportNeedsScrolling = getRow() < body
                        .getTopRowLogicalIndex() && !minusOneSpacerException;
                if (viewportNeedsScrolling) {

                    /*
                     * We can't use adjustScrollPos here, probably because of a
                     * bookkeeping-related race condition.
                     *
                     * This particular situation is easier, however, since we
                     * know exactly how many pixels we need to move (heightDiff)
                     * and all elements below the spacer always need to move
                     * that pixel amount.
                     */

                    for (TableRowElement row : body.visualRowOrder) {
                        body.setRowPosition(row, 0,
                                body.getRowTop(row) + heightDiff);
                    }

                    double top = getTop();
                    double bottom = top + oldHeight;
                    double scrollTop = verticalScrollbar.getScrollPos();

                    boolean viewportTopIsAtMidSpacer = top < scrollTop
                            && scrollTop < bottom;

                    final double moveDiff;
                    if (viewportTopIsAtMidSpacer && !spacerIsGrowing) {

                        /*
                         * If the scroll top is in the middle of the modified
                         * spacer, we want to scroll the viewport up as usual,
                         * but we don't want to scroll past the top of it.
                         *
                         * Math.max ensures this (remember: the result is going
                         * to be negative).
                         */

                        moveDiff = Math.max(heightDiff, top - scrollTop);
                    } else {
                        moveDiff = heightDiff;
                    }
                    body.setBodyScrollPosition(tBodyScrollLeft,
                            tBodyScrollTop + moveDiff);
                    verticalScrollbar.setScrollPosByDelta(moveDiff);

                } else {
                    body.shiftRowPositions(getRow(), heightDiff);
                }

                if (!spacerIsGrowing) {
                    verticalScrollbar.setScrollSize(
                            verticalScrollbar.getScrollSize() + heightDiff);
                }

                updateDecoratorGeometry(height);
            }

            /** Resizes and places the decorator. */
            private void updateDecoratorGeometry(double detailsHeight) {
                Style style = deco.getStyle();
                decoHeight = detailsHeight + getBody().getDefaultRowHeight();
                style.setHeight(decoHeight, Unit.PX);
            }

            @Override
            public Element getElement() {
                return spacerElement;
            }

            @Override
            public int getRow() {
                return rowIndex;
            }

            public double getHeight() {
                assert height >= 0 : "Height was not previously set by setHeight.";
                return height;
            }

            public double getTop() {
                return positions.getTop(getRootElement());
            }

            public double getLeft() {
                return positions.getLeft(getRootElement());
            }

            /**
             * Sets a new row index for this spacer. Also updates the bookeeping
             * at {@link SpacerContainer#rowIndexToSpacer}.
             */
            @SuppressWarnings("boxing")
            public void setRowIndex(int rowIndex) {
                SpacerImpl spacer = rowIndexToSpacer.remove(this.rowIndex);
                assert this == spacer : "trying to move an unexpected spacer.";
                this.rowIndex = rowIndex;
                root.setPropertyInt(SPACER_LOGICAL_ROW_PROPERTY, rowIndex);
                rowIndexToSpacer.put(this.rowIndex, this);
            }

            /**
             * Updates the spacer's visibility parameters, based on whether it
             * is being currently visible or not.
             */
            public void updateVisibility() {
                if (isInViewport()) {
                    show();
                } else {
                    hide();
                }
            }

            private boolean isInViewport() {
                int top = (int) Math.ceil(getTop());
                int height = (int) Math.floor(getHeight());
                Range location = Range.withLength(top, height);
                return getViewportPixels().intersects(location);
            }

            public void show() {
                getRootElement().getStyle().clearDisplay();
                getDecoElement().getStyle().clearDisplay();
            }

            public void hide() {
                getRootElement().getStyle().setDisplay(Display.NONE);
                getDecoElement().getStyle().setDisplay(Display.NONE);
            }

            /**
             * Crop the decorator element so that it doesn't overlap the header
             * and footer sections.
             *
             * @param bodyTop
             *            the top cordinate of the escalator body
             * @param bodyBottom
             *            the bottom cordinate of the escalator body
             * @param decoWidth
             *            width of the deco
             */
            private void updateDecoClip(final double bodyTop,
                    final double bodyBottom, final double decoWidth) {
                final int top = deco.getAbsoluteTop();
                final int bottom = deco.getAbsoluteBottom();
                /*
                 * FIXME
                 *
                 * Height and its use is a workaround for the issue where
                 * coordinates of the deco are not calculated yet. This will
                 * prevent a deco from being displayed when it's added to DOM
                 */
                final int height = bottom - top;
                if (top < bodyTop || bottom > bodyBottom) {
                    final double topClip = Math.max(0.0D, bodyTop - top);
                    final double bottomClip = height
                            - Math.max(0.0D, bottom - bodyBottom);
                    // TODO [optimize] not sure how GWT compiles this
                    final String clip = new StringBuilder("rect(")
                            .append(topClip).append("px,").append(decoWidth)
                            .append("px,").append(bottomClip).append("px,0)")
                            .toString();
                    deco.getStyle().setProperty("clip", clip);
                } else {
                    deco.getStyle().setProperty("clip", "auto");
                }
            }
        }

        private final TreeMap<Integer, SpacerImpl> rowIndexToSpacer = new TreeMap<Integer, SpacerImpl>();

        private SpacerUpdater spacerUpdater = SpacerUpdater.NULL;

        private final ScrollHandler spacerScroller = new ScrollHandler() {
            private double prevScrollX = 0;

            @Override
            public void onScroll(ScrollEvent event) {
                if (WidgetUtil.pixelValuesEqual(getScrollLeft(), prevScrollX)) {
                    return;
                }

                prevScrollX = getScrollLeft();
                for (SpacerImpl spacer : rowIndexToSpacer.values()) {
                    spacer.setPosition(prevScrollX, spacer.getTop());
                }
            }
        };
        private HandlerRegistration spacerScrollerRegistration;

        /** Width of the spacers' decos. Calculated once then cached. */
        private double spacerDecoWidth = 0.0D;

        public void setSpacer(int rowIndex, double height)
                throws IllegalArgumentException {

            if (rowIndex < -1 || rowIndex >= getBody().getRowCount()) {
                throw new IllegalArgumentException("invalid row index: "
                        + rowIndex + ", while the body only has "
                        + getBody().getRowCount() + " rows.");
            }

            if (height >= 0) {
                if (!spacerExists(rowIndex)) {
                    insertNewSpacer(rowIndex, height);
                } else {
                    updateExistingSpacer(rowIndex, height);
                }
            } else if (spacerExists(rowIndex)) {
                removeSpacer(rowIndex);
            }

            updateSpacerDecosVisibility();
        }

        /** Checks if a given element is a spacer element */
        public boolean isSpacer(Element row) {

            /*
             * If this needs optimization, we could do a more heuristic check
             * based on stylenames and stuff, instead of iterating through the
             * map.
             */

            for (SpacerImpl spacer : rowIndexToSpacer.values()) {
                if (spacer.getRootElement().equals(row)) {
                    return true;
                }
            }

            return false;
        }

        @SuppressWarnings("boxing")
        void scrollToSpacer(int spacerIndex, ScrollDestination destination,
                int padding) {

            assert !destination.equals(ScrollDestination.MIDDLE)
                    || padding != 0 : "destination/padding check should be done before this method";

            if (!rowIndexToSpacer.containsKey(spacerIndex)) {
                throw new IllegalArgumentException(
                        "No spacer open at index " + spacerIndex);
            }

            SpacerImpl spacer = rowIndexToSpacer.get(spacerIndex);
            double targetStartPx = spacer.getTop();
            double targetEndPx = targetStartPx + spacer.getHeight();

            Range viewportPixels = getViewportPixels();
            double viewportStartPx = viewportPixels.getStart();
            double viewportEndPx = viewportPixels.getEnd();

            double scrollTop = getScrollPos(destination, targetStartPx,
                    targetEndPx, viewportStartPx, viewportEndPx, padding);

            setScrollTop(scrollTop);
        }

        public void reapplySpacerWidths() {
            // FIXME #16266 , spacers get couple pixels too much because borders
            final double width = getInnerWidth() - spacerDecoWidth;
            for (SpacerImpl spacer : rowIndexToSpacer.values()) {
                spacer.getRootElement().getStyle().setWidth(width, Unit.PX);
            }
        }

        public void paintRemoveSpacers(Range removedRowsRange) {
            removeSpacers(removedRowsRange);
            shiftSpacersByRows(removedRowsRange.getStart(),
                    -removedRowsRange.length());
        }

        @SuppressWarnings("boxing")
        public void removeSpacers(Range removedRange) {

            Map<Integer, SpacerImpl> removedSpacers = rowIndexToSpacer.subMap(
                    removedRange.getStart(), true, removedRange.getEnd(),
                    false);

            if (removedSpacers.isEmpty()) {
                return;
            }

            for (SpacerImpl spacer : removedSpacers.values()) {
                /*
                 * [[optimization]] TODO: Each invocation of the setHeight
                 * method has a cascading effect in the DOM. if this proves to
                 * be slow, the DOM offset could be updated as a batch.
                 */

                destroySpacerContent(spacer);
                spacer.setHeight(0); // resets row offsets
                spacer.getRootElement().removeFromParent();
                spacer.getDecoElement().removeFromParent();
            }

            removedSpacers.clear();

            if (rowIndexToSpacer.isEmpty()) {
                assert spacerScrollerRegistration != null : "Spacer scroller registration was null";
                spacerScrollerRegistration.removeHandler();
                spacerScrollerRegistration = null;
            }
        }

        public Map<Integer, SpacerImpl> getSpacers() {
            return new HashMap<Integer, SpacerImpl>(rowIndexToSpacer);
        }

        /**
         * Calculates the sum of all spacers.
         *
         * @return sum of all spacers, or 0 if no spacers present
         */
        public double getSpacerHeightsSum() {
            return getHeights(rowIndexToSpacer.values());
        }

        /**
         * Calculates the sum of all spacers from one row index onwards.
         *
         * @param logicalRowIndex
         *            the spacer to include as the first calculated spacer
         * @return the sum of all spacers from {@code logicalRowIndex} and
         *         onwards, or 0 if no suitable spacers were found
         */
        @SuppressWarnings("boxing")
        public Collection<SpacerImpl> getSpacersForRowAndAfter(
                int logicalRowIndex) {
            return new ArrayList<SpacerImpl>(
                    rowIndexToSpacer.tailMap(logicalRowIndex, true).values());
        }

        /**
         * Get all spacers from one pixel point onwards.
         * <p>
         *
         * In this method, the {@link SpacerInclusionStrategy} has the following
         * meaning when a spacer lies in the middle of either pixel argument:
         * <dl>
         * <dt>{@link SpacerInclusionStrategy#COMPLETE COMPLETE}
         * <dd>include the spacer
         * <dt>{@link SpacerInclusionStrategy#PARTIAL PARTIAL}
         * <dd>include the spacer
         * <dt>{@link SpacerInclusionStrategy#NONE NONE}
         * <dd>ignore the spacer
         * </dl>
         *
         * @param px
         *            the pixel point after which to return all spacers
         * @param strategy
         *            the inclusion strategy regarding the {@code px}
         * @return a collection of the spacers that exist after {@code px}
         */
        public Collection<SpacerImpl> getSpacersAfterPx(final double px,
                final SpacerInclusionStrategy strategy) {

            ArrayList<SpacerImpl> spacers = new ArrayList<SpacerImpl>(
                    rowIndexToSpacer.values());

            for (int i = 0; i < spacers.size(); i++) {
                SpacerImpl spacer = spacers.get(i);

                double top = spacer.getTop();
                double bottom = top + spacer.getHeight();

                if (top > px) {
                    return spacers.subList(i, spacers.size());
                } else if (bottom > px) {
                    if (strategy == SpacerInclusionStrategy.NONE) {
                        return spacers.subList(i + 1, spacers.size());
                    } else {
                        return spacers.subList(i, spacers.size());
                    }
                }
            }

            return Collections.emptySet();
        }

        /**
         * Gets the spacers currently rendered in the DOM.
         *
         * @return an unmodifiable (but live) collection of the spacers
         *         currently in the DOM
         */
        public Collection<SpacerImpl> getSpacersInDom() {
            return Collections
                    .unmodifiableCollection(rowIndexToSpacer.values());
        }

        /**
         * Gets the amount of pixels occupied by spacers between two pixel
         * points.
         * <p>
         * In this method, the {@link SpacerInclusionStrategy} has the following
         * meaning when a spacer lies in the middle of either pixel argument:
         * <dl>
         * <dt>{@link SpacerInclusionStrategy#COMPLETE COMPLETE}
         * <dd>take the entire spacer into account
         * <dt>{@link SpacerInclusionStrategy#PARTIAL PARTIAL}
         * <dd>take only the visible area into account
         * <dt>{@link SpacerInclusionStrategy#NONE NONE}
         * <dd>ignore that spacer
         * </dl>
         *
         * @param rangeTop
         *            the top pixel point
         * @param topInclusion
         *            the inclusion strategy regarding {@code rangeTop}.
         * @param rangeBottom
         *            the bottom pixel point
         * @param bottomInclusion
         *            the inclusion strategy regarding {@code rangeBottom}.
         * @return the pixels occupied by spacers between {@code rangeTop} and
         *         {@code rangeBottom}
         */
        public double getSpacerHeightsSumBetweenPx(double rangeTop,
                SpacerInclusionStrategy topInclusion, double rangeBottom,
                SpacerInclusionStrategy bottomInclusion) {

            assert rangeTop <= rangeBottom : "rangeTop must be less than rangeBottom";

            double heights = 0;

            /*
             * TODO [[optimize]]: this might be somewhat inefficient (due to
             * iterator-based scanning, instead of using the treemap's search
             * functionalities). But it should be easy to write, read, verify
             * and maintain.
             */
            for (SpacerImpl spacer : rowIndexToSpacer.values()) {
                double top = spacer.getTop();
                double height = spacer.getHeight();
                double bottom = top + height;

                /*
                 * If we happen to implement a DoubleRange (in addition to the
                 * int-based Range) at some point, the following logic should
                 * probably be converted into using the
                 * Range.partitionWith-equivalent.
                 */

                boolean topIsAboveRange = top < rangeTop;
                boolean topIsInRange = rangeTop <= top && top <= rangeBottom;
                boolean topIsBelowRange = rangeBottom < top;

                boolean bottomIsAboveRange = bottom < rangeTop;
                boolean bottomIsInRange = rangeTop <= bottom
                        && bottom <= rangeBottom;
                boolean bottomIsBelowRange = rangeBottom < bottom;

                assert topIsAboveRange ^ topIsBelowRange
                        ^ topIsInRange : "Bad top logic";
                assert bottomIsAboveRange ^ bottomIsBelowRange
                        ^ bottomIsInRange : "Bad bottom logic";

                if (bottomIsAboveRange) {
                    continue;
                } else if (topIsBelowRange) {
                    return heights;
                }

                else if (topIsAboveRange && bottomIsInRange) {
                    switch (topInclusion) {
                    case PARTIAL:
                        heights += bottom - rangeTop;
                        break;
                    case COMPLETE:
                        heights += height;
                        break;
                    default:
                        break;
                    }
                }

                else if (topIsAboveRange && bottomIsBelowRange) {

                    /*
                     * Here we arbitrarily decide that the top inclusion will
                     * have the honor of overriding the bottom inclusion if
                     * happens to be a conflict of interests.
                     */
                    switch (topInclusion) {
                    case NONE:
                        return 0;
                    case COMPLETE:
                        return height;
                    case PARTIAL:
                        return rangeBottom - rangeTop;
                    default:
                        throw new IllegalArgumentException(
                                "Unexpected inclusion state :" + topInclusion);
                    }

                } else if (topIsInRange && bottomIsInRange) {
                    heights += height;
                }

                else if (topIsInRange && bottomIsBelowRange) {
                    switch (bottomInclusion) {
                    case PARTIAL:
                        heights += rangeBottom - top;
                        break;
                    case COMPLETE:
                        heights += height;
                        break;
                    default:
                        break;
                    }

                    return heights;
                }

                else {
                    assert false : "Unnaccounted-for situation";
                }
            }

            return heights;
        }

        /**
         * Gets the amount of pixels occupied by spacers from the top until a
         * certain spot from the top of the body.
         *
         * @param px
         *            pixels counted from the top
         * @return the pixels occupied by spacers up until {@code px}
         */
        public double getSpacerHeightsSumUntilPx(double px) {
            return getSpacerHeightsSumBetweenPx(0,
                    SpacerInclusionStrategy.PARTIAL, px,
                    SpacerInclusionStrategy.PARTIAL);
        }

        /**
         * Gets the amount of pixels occupied by spacers until a logical row
         * index.
         *
         * @param logicalIndex
         *            a logical row index
         * @return the pixels occupied by spacers up until {@code logicalIndex}
         */
        @SuppressWarnings("boxing")
        public double getSpacerHeightsSumUntilIndex(int logicalIndex) {
            return getHeights(
                    rowIndexToSpacer.headMap(logicalIndex, false).values());
        }

        private double getHeights(Collection<SpacerImpl> spacers) {
            double heights = 0;
            for (SpacerImpl spacer : spacers) {
                heights += spacer.getHeight();
            }
            return heights;
        }

        /**
         * Gets the height of the spacer for a row index.
         *
         * @param rowIndex
         *            the index of the row where the spacer should be
         * @return the height of the spacer at index {@code rowIndex}, or 0 if
         *         there is no spacer there
         */
        public double getSpacerHeight(int rowIndex) {
            SpacerImpl spacer = getSpacer(rowIndex);
            if (spacer != null) {
                return spacer.getHeight();
            } else {
                return 0;
            }
        }

        private boolean spacerExists(int rowIndex) {
            return rowIndexToSpacer.containsKey(Integer.valueOf(rowIndex));
        }

        @SuppressWarnings("boxing")
        private void insertNewSpacer(int rowIndex, double height) {

            if (spacerScrollerRegistration == null) {
                spacerScrollerRegistration = addScrollHandler(spacerScroller);
            }

            final SpacerImpl spacer = new SpacerImpl(rowIndex);

            rowIndexToSpacer.put(rowIndex, spacer);
            // set the position before adding it to DOM
            positions.set(spacer.getRootElement(), getScrollLeft(),
                    calculateSpacerTop(rowIndex));

            TableRowElement spacerRoot = spacer.getRootElement();
            spacerRoot.getStyle()
                    .setWidth(columnConfiguration.calculateRowWidth(), Unit.PX);
            body.getElement().appendChild(spacerRoot);
            spacer.setupDom(height);
            // set the deco position, requires that spacer is in the DOM
            positions.set(spacer.getDecoElement(), 0,
                    spacer.getTop() - spacer.getSpacerDecoTopOffset());

            spacerDecoContainer.appendChild(spacer.getDecoElement());
            if (spacerDecoContainer.getParentElement() == null) {
                getElement().appendChild(spacerDecoContainer);
                // calculate the spacer deco width, it won't change
                spacerDecoWidth = WidgetUtil
                        .getRequiredWidthBoundingClientRectDouble(
                                spacer.getDecoElement());
            }

            initSpacerContent(spacer);

            body.sortDomElements();
        }

        private void updateExistingSpacer(int rowIndex, double newHeight) {
            getSpacer(rowIndex).setHeight(newHeight);
        }

        public SpacerImpl getSpacer(int rowIndex) {
            return rowIndexToSpacer.get(Integer.valueOf(rowIndex));
        }

        private void removeSpacer(int rowIndex) {
            removeSpacers(Range.withOnly(rowIndex));
        }

        public void setStylePrimaryName(String style) {
            for (SpacerImpl spacer : rowIndexToSpacer.values()) {
                spacer.setStylePrimaryName(style);
            }
        }

        public void setSpacerUpdater(SpacerUpdater spacerUpdater)
                throws IllegalArgumentException {
            if (spacerUpdater == null) {
                throw new IllegalArgumentException(
                        "spacer updater cannot be null");
            }

            destroySpacerContent(rowIndexToSpacer.values());
            this.spacerUpdater = spacerUpdater;
            initSpacerContent(rowIndexToSpacer.values());
        }

        public SpacerUpdater getSpacerUpdater() {
            return spacerUpdater;
        }

        private void destroySpacerContent(Iterable<SpacerImpl> spacers) {
            for (SpacerImpl spacer : spacers) {
                destroySpacerContent(spacer);
            }
        }

        private void destroySpacerContent(SpacerImpl spacer) {
            assert getElement().isOrHasChild(spacer
                    .getRootElement()) : "Spacer's root element somehow got detached from Escalator before detaching";
            assert getElement().isOrHasChild(spacer
                    .getElement()) : "Spacer element somehow got detached from Escalator before detaching";
            spacerUpdater.destroy(spacer);
            assert getElement().isOrHasChild(spacer
                    .getRootElement()) : "Spacer's root element somehow got detached from Escalator before detaching";
            assert getElement().isOrHasChild(spacer
                    .getElement()) : "Spacer element somehow got detached from Escalator before detaching";
        }

        private void initSpacerContent(Iterable<SpacerImpl> spacers) {
            for (SpacerImpl spacer : spacers) {
                initSpacerContent(spacer);
            }
        }

        private void initSpacerContent(SpacerImpl spacer) {
            assert getElement().isOrHasChild(spacer
                    .getRootElement()) : "Spacer's root element somehow got detached from Escalator before attaching";
            assert getElement().isOrHasChild(spacer
                    .getElement()) : "Spacer element somehow got detached from Escalator before attaching";
            spacerUpdater.init(spacer);
            assert getElement().isOrHasChild(spacer
                    .getRootElement()) : "Spacer's root element somehow got detached from Escalator during attaching";
            assert getElement().isOrHasChild(spacer
                    .getElement()) : "Spacer element somehow got detached from Escalator during attaching";

            spacer.updateVisibility();
        }

        public String getSubPartName(Element subElement) {
            for (SpacerImpl spacer : rowIndexToSpacer.values()) {
                if (spacer.getRootElement().isOrHasChild(subElement)) {
                    return "spacer[" + spacer.getRow() + "]";
                }
            }
            return null;
        }

        public Element getSubPartElement(int index) {
            SpacerImpl spacer = rowIndexToSpacer.get(Integer.valueOf(index));
            if (spacer != null) {
                return spacer.getElement();
            } else {
                return null;
            }
        }

        private double calculateSpacerTop(int logicalIndex) {
            return body.getRowTop(logicalIndex) + body.getDefaultRowHeight();
        }

        @SuppressWarnings("boxing")
        private void shiftSpacerPositionsAfterRow(int changedRowIndex,
                double diffPx) {
            for (SpacerImpl spacer : rowIndexToSpacer
                    .tailMap(changedRowIndex, false).values()) {
                spacer.setPositionDiff(0, diffPx);
            }
        }

        /**
         * Shifts spacers at and after a specific row by an amount of rows.
         * <p>
         * This moves both their associated row index and also their visual
         * placement.
         * <p>
         * <em>Note:</em> This method does not check for the validity of any
         * arguments.
         *
         * @param index
         *            the index of first row to move
         * @param numberOfRows
         *            the number of rows to shift the spacers with. A positive
         *            value is downwards, a negative value is upwards.
         */
        public void shiftSpacersByRows(int index, int numberOfRows) {
            final double pxDiff = numberOfRows * body.getDefaultRowHeight();
            for (SpacerContainer.SpacerImpl spacer : getSpacersForRowAndAfter(
                    index)) {
                spacer.setPositionDiff(0, pxDiff);
                spacer.setRowIndex(spacer.getRow() + numberOfRows);
            }
        }

        private void updateSpacerDecosVisibility() {
            final Range visibleRowRange = getVisibleRowRange();
            Collection<SpacerImpl> visibleSpacers = rowIndexToSpacer
                    .subMap(visibleRowRange.getStart() - 1,
                            visibleRowRange.getEnd() + 1)
                    .values();
            if (!visibleSpacers.isEmpty()) {
                final double top = tableWrapper.getAbsoluteTop()
                        + header.getHeightOfSection();
                final double bottom = tableWrapper.getAbsoluteBottom()
                        - footer.getHeightOfSection();
                for (SpacerImpl spacer : visibleSpacers) {
                    spacer.updateDecoClip(top, bottom, spacerDecoWidth);
                }
            }
        }
    }

    private class ElementPositionBookkeeper {
        /**
         * A map containing cached values of an element's current top position.
         */
        private final Map<Element, Double> elementTopPositionMap = new HashMap<Element, Double>();
        private final Map<Element, Double> elementLeftPositionMap = new HashMap<Element, Double>();

        public void set(final Element e, final double x, final double y) {
            assert e != null : "Element was null";
            position.set(e, x, y);
            elementTopPositionMap.put(e, Double.valueOf(y));
            elementLeftPositionMap.put(e, Double.valueOf(x));
        }

        public double getTop(final Element e) {
            Double top = elementTopPositionMap.get(e);
            if (top == null) {
                throw new IllegalArgumentException("Element " + e
                        + " was not found in the position bookkeeping");
            }
            return top.doubleValue();
        }

        public double getLeft(final Element e) {
            Double left = elementLeftPositionMap.get(e);
            if (left == null) {
                throw new IllegalArgumentException("Element " + e
                        + " was not found in the position bookkeeping");
            }
            return left.doubleValue();
        }

        public void remove(Element e) {
            elementTopPositionMap.remove(e);
            elementLeftPositionMap.remove(e);
        }
    }

    /**
     * Utility class for parsing and storing SubPart request string attributes
     * for Grid and Escalator.
     *
     * @since 7.5.0
     */
    public static class SubPartArguments {
        private String type;
        private int[] indices;

        private SubPartArguments(String type, int[] indices) {
            /*
             * The constructor is private so that no third party would by
             * mistake start using this parsing scheme, since it's not official
             * by TestBench (yet?).
             */

            this.type = type;
            this.indices = indices;
        }

        public String getType() {
            return type;
        }

        public int getIndicesLength() {
            return indices.length;
        }

        public int getIndex(int i) {
            return indices[i];
        }

        public int[] getIndices() {
            return Arrays.copyOf(indices, indices.length);
        }

        static SubPartArguments create(String subPart) {
            String[] splitArgs = subPart.split("\\[");
            String type = splitArgs[0];
            int[] indices = new int[splitArgs.length - 1];
            for (int i = 0; i < indices.length; ++i) {
                String tmp = splitArgs[i + 1];
                indices[i] = Integer
                        .parseInt(tmp.substring(0, tmp.indexOf("]", 1)));
            }
            return new SubPartArguments(type, indices);
        }
    }

    // abs(atan(y/x))*(180/PI) = n deg, x = 1, solve y
    /**
     * The solution to
     * <code>|tan<sup>-1</sup>(<i>x</i>)|&times;(180/&pi;)&nbsp;=&nbsp;30</code>
     * .
     * <p>
     * This constant is placed in the Escalator class, instead of an inner
     * class, since even mathematical expressions aren't allowed in non-static
     * inner classes for constants.
     */
    private static final double RATIO_OF_30_DEGREES = 1 / Math.sqrt(3);
    /**
     * The solution to
     * <code>|tan<sup>-1</sup>(<i>x</i>)|&times;(180/&pi;)&nbsp;=&nbsp;40</code>
     * .
     * <p>
     * This constant is placed in the Escalator class, instead of an inner
     * class, since even mathematical expressions aren't allowed in non-static
     * inner classes for constants.
     */
    private static final double RATIO_OF_40_DEGREES = Math.tan(2 * Math.PI / 9);

    private static final String DEFAULT_WIDTH = "500.0px";
    private static final String DEFAULT_HEIGHT = "400.0px";

    private FlyweightRow flyweightRow = new FlyweightRow();

    /** The {@code <thead/>} tag. */
    private final TableSectionElement headElem = TableSectionElement
            .as(DOM.createTHead());
    /** The {@code <tbody/>} tag. */
    private final TableSectionElement bodyElem = TableSectionElement
            .as(DOM.createTBody());
    /** The {@code <tfoot/>} tag. */
    private final TableSectionElement footElem = TableSectionElement
            .as(DOM.createTFoot());

    /**
     * TODO: investigate whether this field is now unnecessary, as
     * {@link ScrollbarBundle} now caches its values.
     *
     * @deprecated maybe...
     */
    @Deprecated
    private double tBodyScrollTop = 0;

    /**
     * TODO: investigate whether this field is now unnecessary, as
     * {@link ScrollbarBundle} now caches its values.
     *
     * @deprecated maybe...
     */
    @Deprecated
    private double tBodyScrollLeft = 0;

    private final VerticalScrollbarBundle verticalScrollbar = new VerticalScrollbarBundle();
    private final HorizontalScrollbarBundle horizontalScrollbar = new HorizontalScrollbarBundle();

    private final HeaderRowContainer header = new HeaderRowContainer(headElem);
    private final BodyRowContainerImpl body = new BodyRowContainerImpl(
            bodyElem);
    private final FooterRowContainer footer = new FooterRowContainer(footElem);

    /**
     * Flag for keeping track of {@link RowHeightChangedEvent}s
     */
    private boolean rowHeightChangedEventFired = false;

    private final Scroller scroller = new Scroller();

    private final ColumnConfigurationImpl columnConfiguration = new ColumnConfigurationImpl();
    private final DivElement tableWrapper;

    private final DivElement horizontalScrollbarDeco = DivElement
            .as(DOM.createDiv());
    private final DivElement headerDeco = DivElement.as(DOM.createDiv());
    private final DivElement footerDeco = DivElement.as(DOM.createDiv());
    private final DivElement spacerDecoContainer = DivElement
            .as(DOM.createDiv());

    private PositionFunction position;

    /** The cached width of the escalator, in pixels. */
    private double widthOfEscalator = 0;
    /** The cached height of the escalator, in pixels. */
    private double heightOfEscalator = 0;

    /** The height of Escalator in terms of body rows. */
    private double heightByRows = 10.0d;

    /** The height of Escalator, as defined by {@link #setHeight(String)} */
    private String heightByCss = "";

    private HeightMode heightMode = HeightMode.CSS;

    private boolean layoutIsScheduled = false;
    private ScheduledCommand layoutCommand = new ScheduledCommand() {
        @Override
        public void execute() {
            recalculateElementSizes();
            layoutIsScheduled = false;
        }
    };

    private final ElementPositionBookkeeper positions = new ElementPositionBookkeeper();

    /**
     * Creates a new Escalator widget instance.
     */
    public Escalator() {

        detectAndApplyPositionFunction();
        getLogger().info("Using " + position.getClass().getSimpleName()
                + " for position");

        final Element root = DOM.createDiv();
        setElement(root);

        setupScrollbars(root);

        tableWrapper = DivElement.as(DOM.createDiv());

        root.appendChild(tableWrapper);

        final Element table = DOM.createTable();
        tableWrapper.appendChild(table);

        table.appendChild(headElem);
        table.appendChild(bodyElem);
        table.appendChild(footElem);

        Style hCornerStyle = headerDeco.getStyle();
        hCornerStyle.setWidth(verticalScrollbar.getScrollbarThickness(),
                Unit.PX);
        hCornerStyle.setDisplay(Display.NONE);
        root.appendChild(headerDeco);

        Style fCornerStyle = footerDeco.getStyle();
        fCornerStyle.setWidth(verticalScrollbar.getScrollbarThickness(),
                Unit.PX);
        fCornerStyle.setDisplay(Display.NONE);
        root.appendChild(footerDeco);

        Style hWrapperStyle = horizontalScrollbarDeco.getStyle();
        hWrapperStyle.setDisplay(Display.NONE);
        hWrapperStyle.setHeight(horizontalScrollbar.getScrollbarThickness(),
                Unit.PX);
        root.appendChild(horizontalScrollbarDeco);

        setStylePrimaryName("v-escalator");

        spacerDecoContainer.setAttribute("aria-hidden", "true");

        // init default dimensions
        setHeight(null);
        setWidth(null);
    }

    private void setupScrollbars(final Element root) {

        ScrollHandler scrollHandler = new ScrollHandler() {
            @Override
            public void onScroll(ScrollEvent event) {
                scroller.onScroll();
                fireEvent(new ScrollEvent());
            }
        };

        int scrollbarThickness = WidgetUtil.getNativeScrollbarSize();
        if (BrowserInfo.get().isIE()) {
            /*
             * IE refuses to scroll properly if the DIV isn't at least one pixel
             * larger than the scrollbar controls themselves.
             */
            scrollbarThickness += 1;
        }

        root.appendChild(verticalScrollbar.getElement());
        verticalScrollbar.addScrollHandler(scrollHandler);
        verticalScrollbar.setScrollbarThickness(scrollbarThickness);

        root.appendChild(horizontalScrollbar.getElement());
        horizontalScrollbar.addScrollHandler(scrollHandler);
        horizontalScrollbar.setScrollbarThickness(scrollbarThickness);
        horizontalScrollbar
                .addVisibilityHandler(new ScrollbarBundle.VisibilityHandler() {

                    private boolean queued = false;

                    @Override
                    public void visibilityChanged(
                            ScrollbarBundle.VisibilityChangeEvent event) {
                        if (queued) {
                            return;
                        }
                        queued = true;

                        /*
                         * We either lost or gained a scrollbar. In any case, we
                         * need to change the height, if it's defined by rows.
                         */
                        Scheduler.get().scheduleFinally(new ScheduledCommand() {

                            @Override
                            public void execute() {
                                applyHeightByRows();
                                queued = false;
                            }
                        });
                    }
                });

        /*
         * Because of all the IE hacks we've done above, we now have scrollbars
         * hiding underneath a lot of DOM elements.
         *
         * This leads to problems with OSX (and many touch-only devices) when
         * scrollbars are only shown when scrolling, as the scrollbar elements
         * are hidden underneath everything. We trust that the scrollbars behave
         * properly in these situations and simply pop them out with a bit of
         * z-indexing.
         */
        if (WidgetUtil.getNativeScrollbarSize() == 0) {
            verticalScrollbar.getElement().getStyle().setZIndex(90);
            horizontalScrollbar.getElement().getStyle().setZIndex(90);
        }
    }

    @Override
    protected void onLoad() {
        super.onLoad();

        header.autodetectRowHeightLater();
        body.autodetectRowHeightLater();
        footer.autodetectRowHeightLater();

        header.paintInsertRows(0, header.getRowCount());
        footer.paintInsertRows(0, footer.getRowCount());

        // recalculateElementSizes();

        Scheduler.get().scheduleDeferred(new Command() {
            @Override
            public void execute() {
                /*
                 * Not a faintest idea why we have to defer this call, but
                 * unless it is deferred, the size of the escalator will be 0x0
                 * after it is first detached and then reattached to the DOM.
                 * This only applies to a bare Escalator; inside a Grid
                 * everything works fine either way.
                 *
                 * The three autodetectRowHeightLater calls above seem obvious
                 * suspects at first. However, they don't seem to have anything
                 * to do with the issue, as they are no-ops in the
                 * detach-reattach case.
                 */
                recalculateElementSizes();
            }
        });

        /*
         * Note: There's no need to explicitly insert rows into the body.
         *
         * recalculateElementSizes will recalculate the height of the body. This
         * has the side-effect that as the body's size grows bigger (i.e. from 0
         * to its actual height), more escalator rows are populated. Those
         * escalator rows are then immediately rendered. This, in effect, is the
         * same thing as inserting those rows.
         *
         * In fact, having an extra paintInsertRows here would lead to duplicate
         * rows.
         */

        boolean columnsChanged = false;
        for (ColumnConfigurationImpl.Column column : columnConfiguration.columns) {
            boolean columnChanged = column.measureAndSetWidthIfNeeded();
            if (columnChanged) {
                columnsChanged = true;
            }
        }
        if (columnsChanged) {
            header.reapplyColumnWidths();
            body.reapplyColumnWidths();
            footer.reapplyColumnWidths();
        }

        verticalScrollbar.onLoad();
        horizontalScrollbar.onLoad();

        scroller.attachScrollListener(verticalScrollbar.getElement());
        scroller.attachScrollListener(horizontalScrollbar.getElement());
        scroller.attachMousewheelListener(getElement());
        scroller.attachTouchListeners(getElement());
    }

    @Override
    protected void onUnload() {

        scroller.detachScrollListener(verticalScrollbar.getElement());
        scroller.detachScrollListener(horizontalScrollbar.getElement());
        scroller.detachMousewheelListener(getElement());
        scroller.detachTouchListeners(getElement());

        /*
         * We can call paintRemoveRows here, because static ranges are simple to
         * remove.
         */
        header.paintRemoveRows(0, header.getRowCount());
        footer.paintRemoveRows(0, footer.getRowCount());

        /*
         * We can't call body.paintRemoveRows since it relies on rowCount to be
         * updated correctly. Since it isn't, we'll simply and brutally rip out
         * the DOM elements (in an elegant way, of course).
         */
        int rowsToRemove = body.getDomRowCount();
        for (int i = 0; i < rowsToRemove; i++) {
            int index = rowsToRemove - i - 1;
            TableRowElement tr = bodyElem.getRows().getItem(index);
            body.paintRemoveRow(tr, index);
            positions.remove(tr);
        }
        body.visualRowOrder.clear();
        body.setTopRowLogicalIndex(0);

        super.onUnload();
    }

    private void detectAndApplyPositionFunction() {
        /*
         * firefox has a bug in its translate operation, showing white space
         * when adjusting the scrollbar in BodyRowContainer.paintInsertRows
         */
        if (Window.Navigator.getUserAgent().contains("Firefox")) {
            position = new AbsolutePosition();
            return;
        }

        final Style docStyle = Document.get().getBody().getStyle();
        if (hasProperty(docStyle, "transform")) {
            if (hasProperty(docStyle, "transformStyle")) {
                position = new Translate3DPosition();
            } else {
                position = new TranslatePosition();
            }
        } else if (hasProperty(docStyle, "webkitTransform")) {
            position = new WebkitTranslate3DPosition();
        } else {
            position = new AbsolutePosition();
        }
    }

    private Logger getLogger() {
        return Logger.getLogger(getClass().getName());
    }

    private static native boolean hasProperty(Style style, String name)
    /*-{
        return style[name] !== undefined;
    }-*/;

    /**
     * Check whether there are both columns and any row data (for either
     * headers, body or footer).
     *
     * @return <code>true</code> iff header, body or footer has rows && there
     *         are columns
     */
    private boolean hasColumnAndRowData() {
        return (header.getRowCount() > 0 || body.getRowCount() > 0
                || footer.getRowCount() > 0)
                && columnConfiguration.getColumnCount() > 0;
    }

    /**
     * Check whether there are any cells in the DOM.
     *
     * @return <code>true</code> iff header, body or footer has any child
     *         elements
     */
    private boolean hasSomethingInDom() {
        return headElem.hasChildNodes() || bodyElem.hasChildNodes()
                || footElem.hasChildNodes();
    }

    /**
     * Returns the row container for the header in this Escalator.
     *
     * @return the header. Never <code>null</code>
     */
    public RowContainer getHeader() {
        return header;
    }

    /**
     * Returns the row container for the body in this Escalator.
     *
     * @return the body. Never <code>null</code>
     */
    public BodyRowContainer getBody() {
        return body;
    }

    /**
     * Returns the row container for the footer in this Escalator.
     *
     * @return the footer. Never <code>null</code>
     */
    public RowContainer getFooter() {
        return footer;
    }

    /**
     * Returns the configuration object for the columns in this Escalator.
     *
     * @return the configuration object for the columns in this Escalator. Never
     *         <code>null</code>
     */
    public ColumnConfiguration getColumnConfiguration() {
        return columnConfiguration;
    }

    @Override
    public void setWidth(final String width) {
        if (width != null && !width.isEmpty()) {
            super.setWidth(width);
        } else {
            super.setWidth(DEFAULT_WIDTH);
        }

        recalculateElementSizes();
    }

    /**
     * {@inheritDoc}
     * <p>
     * If Escalator is currently not in {@link HeightMode#CSS}, the given value
     * is remembered, and applied once the mode is applied.
     *
     * @see #setHeightMode(HeightMode)
     */
    @Override
    public void setHeight(String height) {
        /*
         * TODO remove method once RequiresResize and the Vaadin layoutmanager
         * listening mechanisms are implemented
         */

        if (height != null && !height.isEmpty()) {
            heightByCss = height;
        } else {
            if (getHeightMode() == HeightMode.UNDEFINED) {
                heightByRows = body.getRowCount();
                applyHeightByRows();
                return;
            } else {
                heightByCss = DEFAULT_HEIGHT;
            }
        }

        if (getHeightMode() == HeightMode.CSS) {
            setHeightInternal(height);
        }
    }

    private void setHeightInternal(final String height) {
        final int escalatorRowsBefore = body.visualRowOrder.size();

        if (height != null && !height.isEmpty()) {
            super.setHeight(height);
        } else {
            if (getHeightMode() == HeightMode.UNDEFINED) {
                int newHeightByRows = body.getRowCount();
                if (heightByRows != newHeightByRows) {
                    heightByRows = newHeightByRows;
                    applyHeightByRows();
                }
                return;
            } else {
                super.setHeight(DEFAULT_HEIGHT);
            }
        }

        recalculateElementSizes();

        if (escalatorRowsBefore != body.visualRowOrder.size()) {
            fireRowVisibilityChangeEvent();
        }
    }

    /**
     * Returns the vertical scroll offset. Note that this is not necessarily the
     * same as the {@code scrollTop} attribute in the DOM.
     *
     * @return the logical vertical scroll offset
     */
    public double getScrollTop() {
        return verticalScrollbar.getScrollPos();
    }

    /**
     * Sets the vertical scroll offset. Note that this will not necessarily
     * become the same as the {@code scrollTop} attribute in the DOM.
     *
     * @param scrollTop
     *            the number of pixels to scroll vertically
     */
    public void setScrollTop(final double scrollTop) {
        verticalScrollbar.setScrollPos(scrollTop);
    }

    /**
     * Returns the logical horizontal scroll offset. Note that this is not
     * necessarily the same as the {@code scrollLeft} attribute in the DOM.
     *
     * @return the logical horizontal scroll offset
     */
    public double getScrollLeft() {
        return horizontalScrollbar.getScrollPos();
    }

    /**
     * Sets the logical horizontal scroll offset. Note that will not necessarily
     * become the same as the {@code scrollLeft} attribute in the DOM.
     *
     * @param scrollLeft
     *            the number of pixels to scroll horizontally
     */
    public void setScrollLeft(final double scrollLeft) {
        horizontalScrollbar.setScrollPos(scrollLeft);
    }

    /**
     * Returns the scroll width for the escalator. Note that this is not
     * necessary the same as {@code Element.scrollWidth} in the DOM.
     *
     * @since 7.5.0
     * @return the scroll width in pixels
     */
    public double getScrollWidth() {
        return horizontalScrollbar.getScrollSize();
    }

    /**
     * Returns the scroll height for the escalator. Note that this is not
     * necessary the same as {@code Element.scrollHeight} in the DOM.
     *
     * @since 7.5.0
     * @return the scroll height in pixels
     */
    public double getScrollHeight() {
        return verticalScrollbar.getScrollSize();
    }

    /**
     * Scrolls the body horizontally so that the column at the given index is
     * visible and there is at least {@code padding} pixels in the direction of
     * the given scroll destination.
     *
     * @param columnIndex
     *            the index of the column to scroll to
     * @param destination
     *            where the column should be aligned visually after scrolling
     * @param padding
     *            the number pixels to place between the scrolled-to column and
     *            the viewport edge.
     * @throws IndexOutOfBoundsException
     *             if {@code columnIndex} is not a valid index for an existing
     *             column
     * @throws IllegalArgumentException
     *             if {@code destination} is {@link ScrollDestination#MIDDLE}
     *             and padding is nonzero; or if the indicated column is frozen;
     *             or if {@code destination == null}
     */
    public void scrollToColumn(final int columnIndex,
            final ScrollDestination destination, final int padding)
            throws IndexOutOfBoundsException, IllegalArgumentException {
        validateScrollDestination(destination, padding);
        verifyValidColumnIndex(columnIndex);

        if (columnIndex < columnConfiguration.frozenColumns) {
            throw new IllegalArgumentException(
                    "The given column index " + columnIndex + " is frozen.");
        }

        scroller.scrollToColumn(columnIndex, destination, padding);
    }

    private void verifyValidColumnIndex(final int columnIndex)
            throws IndexOutOfBoundsException {
        if (columnIndex < 0
                || columnIndex >= columnConfiguration.getColumnCount()) {
            throw new IndexOutOfBoundsException("The given column index "
                    + columnIndex + " does not exist.");
        }
    }

    /**
     * Scrolls the body vertically so that the row at the given index is visible
     * and there is at least {@literal padding} pixels to the given scroll
     * destination.
     *
     * @param rowIndex
     *            the index of the logical row to scroll to
     * @param destination
     *            where the row should be aligned visually after scrolling
     * @param padding
     *            the number pixels to place between the scrolled-to row and the
     *            viewport edge.
     * @throws IndexOutOfBoundsException
     *             if {@code rowIndex} is not a valid index for an existing row
     * @throws IllegalArgumentException
     *             if {@code destination} is {@link ScrollDestination#MIDDLE}
     *             and padding is nonzero; or if {@code destination == null}
     * @see #scrollToRowAndSpacer(int, ScrollDestination, int)
     * @see #scrollToSpacer(int, ScrollDestination, int)
     */
    public void scrollToRow(final int rowIndex,
            final ScrollDestination destination, final int padding)
            throws IndexOutOfBoundsException, IllegalArgumentException {
        Scheduler.get().scheduleFinally(new ScheduledCommand() {
            @Override
            public void execute() {
                validateScrollDestination(destination, padding);
                verifyValidRowIndex(rowIndex);
                scroller.scrollToRow(rowIndex, destination, padding);
            }
        });
    }

    private void verifyValidRowIndex(final int rowIndex) {
        if (rowIndex < 0 || rowIndex >= body.getRowCount()) {
            throw new IndexOutOfBoundsException(
                    "The given row index " + rowIndex + " does not exist.");
        }
    }

    /**
     * Scrolls the body vertically so that the spacer at the given row index is
     * visible and there is at least {@literal padding} pixesl to the given
     * scroll destination.
     *
     * @since 7.5.0
     * @param spacerIndex
     *            the row index of the spacer to scroll to
     * @param destination
     *            where the spacer should be aligned visually after scrolling
     * @param padding
     *            the number of pixels to place between the scrolled-to spacer
     *            and the viewport edge
     * @throws IllegalArgumentException
     *             if {@code spacerIndex} is not an opened spacer; or if
     *             {@code destination} is {@link ScrollDestination#MIDDLE} and
     *             padding is nonzero; or if {@code destination == null}
     * @see #scrollToRow(int, ScrollDestination, int)
     * @see #scrollToRowAndSpacer(int, ScrollDestination, int)
     */
    public void scrollToSpacer(final int spacerIndex,
            ScrollDestination destination, final int padding)
            throws IllegalArgumentException {
        validateScrollDestination(destination, padding);
        body.scrollToSpacer(spacerIndex, destination, padding);
    }

    /**
     * Scrolls vertically to a row and the spacer below it.
     * <p>
     * If a spacer is not open at that index, this method behaves like
     * {@link #scrollToRow(int, ScrollDestination, int)}
     *
     * @since 7.5.0
     * @param rowIndex
     *            the index of the logical row to scroll to. -1 takes the
     *            topmost spacer into account as well.
     * @param destination
     *            where the row should be aligned visually after scrolling
     * @param padding
     *            the number pixels to place between the scrolled-to row and the
     *            viewport edge.
     * @see #scrollToRow(int, ScrollDestination, int)
     * @see #scrollToSpacer(int, ScrollDestination, int)
     * @throws IllegalArgumentException
     *             if {@code destination} is {@link ScrollDestination#MIDDLE}
     *             and {@code padding} is not zero; or if {@code rowIndex} is
     *             not a valid row index, or -1; or if
     *             {@code destination == null}; or if {@code rowIndex == -1} and
     *             there is no spacer open at that index.
     */
    public void scrollToRowAndSpacer(final int rowIndex,
            final ScrollDestination destination, final int padding)
            throws IllegalArgumentException {
        Scheduler.get().scheduleDeferred(new ScheduledCommand() {
            @Override
            public void execute() {
                validateScrollDestination(destination, padding);
                if (rowIndex != -1) {
                    verifyValidRowIndex(rowIndex);
                }

                // row range
                final Range rowRange;
                if (rowIndex != -1) {
                    int rowTop = (int) Math.floor(body.getRowTop(rowIndex));
                    int rowHeight = (int) Math.ceil(body.getDefaultRowHeight());
                    rowRange = Range.withLength(rowTop, rowHeight);
                } else {
                    rowRange = Range.withLength(0, 0);
                }

                // get spacer
                final SpacerContainer.SpacerImpl spacer = body.spacerContainer
                        .getSpacer(rowIndex);

                if (rowIndex == -1 && spacer == null) {
                    throw new IllegalArgumentException(
                            "Cannot scroll to row index "
                                    + "-1, as there is no spacer open at that index.");
                }

                // make into target range
                final Range targetRange;
                if (spacer != null) {
                    final int spacerTop = (int) Math.floor(spacer.getTop());
                    final int spacerHeight = (int) Math
                            .ceil(spacer.getHeight());
                    Range spacerRange = Range.withLength(spacerTop,
                            spacerHeight);

                    targetRange = rowRange.combineWith(spacerRange);
                } else {
                    targetRange = rowRange;
                }

                // get params
                int targetStart = targetRange.getStart();
                int targetEnd = targetRange.getEnd();
                double viewportStart = getScrollTop();
                double viewportEnd = viewportStart + body.getHeightOfSection();

                double scrollPos = getScrollPos(destination, targetStart,
                        targetEnd, viewportStart, viewportEnd, padding);

                setScrollTop(scrollPos);
            }
        });
    }

    private static void validateScrollDestination(
            final ScrollDestination destination, final int padding) {
        if (destination == null) {
            throw new IllegalArgumentException("Destination cannot be null");
        }

        if (destination == ScrollDestination.MIDDLE && padding != 0) {
            throw new IllegalArgumentException(
                    "You cannot have a padding with a MIDDLE destination");
        }
    }

    /**
     * Recalculates the dimensions for all elements that require manual
     * calculations. Also updates the dimension caches.
     * <p>
     * <em>Note:</em> This method has the <strong>side-effect</strong>
     * automatically makes sure that an appropriate amount of escalator rows are
     * present. So, if the body area grows, more <strong>escalator rows might be
     * inserted</strong>. Conversely, if the body area shrinks,
     * <strong>escalator rows might be removed</strong>.
     */
    private void recalculateElementSizes() {
        if (!isAttached()) {
            return;
        }

        Profiler.enter("Escalator.recalculateElementSizes");
        widthOfEscalator = Math.max(0, WidgetUtil
                .getRequiredWidthBoundingClientRectDouble(getElement()));
        heightOfEscalator = Math.max(0, WidgetUtil
                .getRequiredHeightBoundingClientRectDouble(getElement()));

        header.recalculateSectionHeight();
        body.recalculateSectionHeight();
        footer.recalculateSectionHeight();

        scroller.recalculateScrollbarsForVirtualViewport();
        body.verifyEscalatorCount();
        body.reapplySpacerWidths();
        Profiler.leave("Escalator.recalculateElementSizes");
    }

    /**
     * Snap deltas of x and y to the major four axes (up, down, left, right)
     * with a threshold of a number of degrees from those axes.
     *
     * @param deltaX
     *            the delta in the x axis
     * @param deltaY
     *            the delta in the y axis
     * @param thresholdRatio
     *            the threshold in ratio (0..1) between x and y for when to snap
     * @return a two-element array: <code>[snappedX, snappedY]</code>
     */
    private static double[] snapDeltas(final double deltaX, final double deltaY,
            final double thresholdRatio) {

        final double[] array = new double[2];
        if (deltaX != 0 && deltaY != 0) {
            final double aDeltaX = Math.abs(deltaX);
            final double aDeltaY = Math.abs(deltaY);
            final double yRatio = aDeltaY / aDeltaX;
            final double xRatio = aDeltaX / aDeltaY;

            array[0] = (xRatio < thresholdRatio) ? 0 : deltaX;
            array[1] = (yRatio < thresholdRatio) ? 0 : deltaY;
        } else {
            array[0] = deltaX;
            array[1] = deltaY;
        }

        return array;
    }

    /**
     * Adds an event handler that gets notified when the range of visible rows
     * changes e.g. because of scrolling, row resizing or spacers
     * appearing/disappearing.
     *
     * @param rowVisibilityChangeHandler
     *            the event handler
     * @return a handler registration for the added handler
     */
    public HandlerRegistration addRowVisibilityChangeHandler(
            RowVisibilityChangeHandler rowVisibilityChangeHandler) {
        return addHandler(rowVisibilityChangeHandler,
                RowVisibilityChangeEvent.TYPE);
    }

    private void fireRowVisibilityChangeEvent() {
        if (!body.visualRowOrder.isEmpty()) {
            int visibleRangeStart = body
                    .getLogicalRowIndex(body.visualRowOrder.getFirst());
            int visibleRangeEnd = body
                    .getLogicalRowIndex(body.visualRowOrder.getLast()) + 1;

            int visibleRowCount = visibleRangeEnd - visibleRangeStart;
            fireEvent(new RowVisibilityChangeEvent(visibleRangeStart,
                    visibleRowCount));
        } else {
            fireEvent(new RowVisibilityChangeEvent(0, 0));
        }
    }

    /**
     * Gets the logical index range of currently visible rows.
     *
     * @return logical index range of visible rows
     */
    public Range getVisibleRowRange() {
        if (!body.visualRowOrder.isEmpty()) {
            return Range.withLength(body.getTopRowLogicalIndex(),
                    body.visualRowOrder.size());
        } else {
            return Range.withLength(0, 0);
        }
    }

    /**
     * Returns the widget from a cell node or <code>null</code> if there is no
     * widget in the cell
     *
     * @param cellNode
     *            The cell node
     */
    static Widget getWidgetFromCell(Node cellNode) {
        Node possibleWidgetNode = cellNode.getFirstChild();
        if (possibleWidgetNode != null
                && possibleWidgetNode.getNodeType() == Node.ELEMENT_NODE) {
            @SuppressWarnings("deprecation")
            com.google.gwt.user.client.Element castElement = (com.google.gwt.user.client.Element) possibleWidgetNode
                    .cast();
            Widget w = WidgetUtil.findWidget(castElement, null);

            // Ensure findWidget did not traverse past the cell element in the
            // DOM hierarchy
            if (cellNode.isOrHasChild(w.getElement())) {
                return w;
            }
        }
        return null;
    }

    @Override
    public void setStylePrimaryName(String style) {
        super.setStylePrimaryName(style);

        verticalScrollbar.setStylePrimaryName(style);
        horizontalScrollbar.setStylePrimaryName(style);

        UIObject.setStylePrimaryName(tableWrapper, style + "-tablewrapper");
        UIObject.setStylePrimaryName(headerDeco, style + "-header-deco");
        UIObject.setStylePrimaryName(footerDeco, style + "-footer-deco");
        UIObject.setStylePrimaryName(horizontalScrollbarDeco,
                style + "-horizontal-scrollbar-deco");
        UIObject.setStylePrimaryName(spacerDecoContainer,
                style + "-spacer-deco-container");

        header.setStylePrimaryName(style);
        body.setStylePrimaryName(style);
        footer.setStylePrimaryName(style);
    }

    /**
     * Sets the number of rows that should be visible in Escalator's body, while
     * {@link #getHeightMode()} is {@link HeightMode#ROW}.
     * <p>
     * If Escalator is currently not in {@link HeightMode#ROW}, the given value
     * is remembered, and applied once the mode is applied.
     *
     * @param rows
     *            the number of rows that should be visible in Escalator's body
     * @throws IllegalArgumentException
     *             if {@code rows} is &leq; 0, {@link Double#isInifinite(double)
     *             infinite} or {@link Double#isNaN(double) NaN}.
     * @see #setHeightMode(HeightMode)
     */
    public void setHeightByRows(double rows) throws IllegalArgumentException {
        if (rows <= 0) {
            throw new IllegalArgumentException(
                    "The number of rows must be a positive number.");
        } else if (Double.isInfinite(rows)) {
            throw new IllegalArgumentException(
                    "The number of rows must be finite.");
        } else if (Double.isNaN(rows)) {
            throw new IllegalArgumentException("The number must not be NaN.");
        }

        heightByRows = rows;
        applyHeightByRows();
    }

    /**
     * Gets the amount of rows in Escalator's body that are shown, while
     * {@link #getHeightMode()} is {@link HeightMode#ROW}.
     * <p>
     * By default, it is 10.
     *
     * @return the amount of rows that are being shown in Escalator's body
     * @see #setHeightByRows(double)
     */
    public double getHeightByRows() {
        return heightByRows;
    }

    /**
     * Reapplies the row-based height of the Grid, if Grid currently should
     * define its height that way.
     */
    private void applyHeightByRows() {
        if (heightMode != HeightMode.ROW
                && heightMode != HeightMode.UNDEFINED) {
            return;
        }

        double headerHeight = header.getHeightOfSection();
        double footerHeight = footer.getHeightOfSection();
        double bodyHeight = body.getDefaultRowHeight() * heightByRows;
        double scrollbar = horizontalScrollbar.showsScrollHandle()
                ? horizontalScrollbar.getScrollbarThickness() : 0;
        double spacerHeight = 0; // ignored if HeightMode.ROW
        if (heightMode == HeightMode.UNDEFINED) {
            spacerHeight = body.spacerContainer.getSpacerHeightsSum();
        }

        double totalHeight = headerHeight + bodyHeight + spacerHeight
                + scrollbar + footerHeight;
        setHeightInternal(totalHeight + "px");
    }

    /**
     * Defines the mode in which the Escalator widget's height is calculated.
     * <p>
     * If {@link HeightMode#CSS} is given, Escalator will respect the values
     * given via {@link #setHeight(String)}, and behave as a traditional Widget.
     * <p>
     * If {@link HeightMode#ROW} is given, Escalator will make sure that the
     * {@link #getBody() body} will display as many rows as
     * {@link #getHeightByRows()} defines. <em>Note:</em> If headers/footers are
     * inserted or removed, the widget will resize itself to still display the
     * required amount of rows in its body. It also takes the horizontal
     * scrollbar into account.
     *
     * @param heightMode
     *            the mode in to which Escalator should be set
     */
    public void setHeightMode(HeightMode heightMode) {
        /*
         * This method is a workaround for the fact that Vaadin re-applies
         * widget dimensions (height/width) on each state change event. The
         * original design was to have setHeight an setHeightByRow be equals,
         * and whichever was called the latest was considered in effect.
         *
         * But, because of Vaadin always calling setHeight on the widget, this
         * approach doesn't work.
         */

        if (heightMode != this.heightMode) {
            this.heightMode = heightMode;

            switch (this.heightMode) {
            case CSS:
                setHeight(heightByCss);
                break;
            case ROW:
                setHeightByRows(heightByRows);
                break;
            case UNDEFINED:
                setHeightByRows(body.getRowCount());
                break;
            default:
                throw new IllegalStateException("Unimplemented feature "
                        + "- unknown HeightMode: " + this.heightMode);
            }
        }
    }

    /**
     * Returns the current {@link HeightMode} the Escalator is in.
     * <p>
     * Defaults to {@link HeightMode#CSS}.
     *
     * @return the current HeightMode
     */
    public HeightMode getHeightMode() {
        return heightMode;
    }

    /**
     * Returns the {@link RowContainer} which contains the element.
     *
     * @param element
     *            the element to check for
     * @return the container the element is in or <code>null</code> if element
     *         is not present in any container.
     */
    public RowContainer findRowContainer(Element element) {
        if (getHeader().getElement() != element
                && getHeader().getElement().isOrHasChild(element)) {
            return getHeader();
        } else if (getBody().getElement() != element
                && getBody().getElement().isOrHasChild(element)) {
            return getBody();
        } else if (getFooter().getElement() != element
                && getFooter().getElement().isOrHasChild(element)) {
            return getFooter();
        }
        return null;
    }

    /**
     * Sets whether a scroll direction is locked or not.
     * <p>
     * If a direction is locked, the escalator will refuse to scroll in that
     * direction.
     *
     * @param direction
     *            the orientation of the scroll to set the lock status
     * @param locked
     *            <code>true</code> to lock, <code>false</code> to unlock
     */
    public void setScrollLocked(ScrollbarBundle.Direction direction,
            boolean locked) {
        switch (direction) {
        case HORIZONTAL:
            horizontalScrollbar.setLocked(locked);
            break;
        case VERTICAL:
            verticalScrollbar.setLocked(locked);
            break;
        default:
            throw new UnsupportedOperationException(
                    "Unexpected value: " + direction);
        }
    }

    /**
     * Checks whether or not an direction is locked for scrolling.
     *
     * @param direction
     *            the direction of the scroll of which to check the lock status
     * @return <code>true</code> iff the direction is locked
     */
    public boolean isScrollLocked(ScrollbarBundle.Direction direction) {
        switch (direction) {
        case HORIZONTAL:
            return horizontalScrollbar.isLocked();
        case VERTICAL:
            return verticalScrollbar.isLocked();
        default:
            throw new UnsupportedOperationException(
                    "Unexpected value: " + direction);
        }
    }

    /**
     * Adds a scroll handler to this escalator
     *
     * @param handler
     *            the scroll handler to add
     * @return a handler registration for the registered scroll handler
     */
    public HandlerRegistration addScrollHandler(ScrollHandler handler) {
        return addHandler(handler, ScrollEvent.TYPE);
    }

    @Override
    public boolean isWorkPending() {
        return body.domSorter.isRunning() || verticalScrollbar.isWorkPending()
                || horizontalScrollbar.isWorkPending() || layoutIsScheduled;
    }

    @Override
    public void onResize() {
        if (isAttached() && !layoutIsScheduled) {
            layoutIsScheduled = true;
            Scheduler.get().scheduleFinally(layoutCommand);
        }
    }

    /**
     * Gets the maximum number of body rows that can be visible on the screen at
     * once.
     *
     * @return the maximum capacity
     */
    public int getMaxVisibleRowCount() {
        return body.getMaxEscalatorRowCapacity();
    }

    /**
     * Gets the escalator's inner width. This is the entire width in pixels,
     * without the vertical scrollbar.
     *
     * @return escalator's inner width
     */
    public double getInnerWidth() {
        return WidgetUtil
                .getRequiredWidthBoundingClientRectDouble(tableWrapper);
    }

    /**
     * Resets all cached pixel sizes and reads new values from the DOM. This
     * methods should be used e.g. when styles affecting the dimensions of
     * elements in this escalator have been changed.
     */
    public void resetSizesFromDom() {
        header.autodetectRowHeightNow();
        body.autodetectRowHeightNow();
        footer.autodetectRowHeightNow();

        for (int i = 0; i < columnConfiguration.getColumnCount(); i++) {
            columnConfiguration.setColumnWidth(i,
                    columnConfiguration.getColumnWidth(i));
        }
    }

    private Range getViewportPixels() {
        int from = (int) Math.floor(verticalScrollbar.getScrollPos());
        int to = (int) body.getHeightOfSection();
        return Range.withLength(from, to);
    }

    @Override
    @SuppressWarnings("deprecation")
    public com.google.gwt.user.client.Element getSubPartElement(
            String subPart) {
        SubPartArguments args = SubPartArguments.create(subPart);

        Element tableStructureElement = getSubPartElementTableStructure(args);
        if (tableStructureElement != null) {
            return DOM.asOld(tableStructureElement);
        }

        Element spacerElement = getSubPartElementSpacer(args);
        if (spacerElement != null) {
            return DOM.asOld(spacerElement);
        }

        return null;
    }

    private Element getSubPartElementTableStructure(SubPartArguments args) {

        String type = args.getType();
        int[] indices = args.getIndices();

        // Get correct RowContainer for type from Escalator
        RowContainer container = null;
        if (type.equalsIgnoreCase("header")) {
            container = getHeader();
        } else if (type.equalsIgnoreCase("cell")) {
            // If wanted row is not visible, we need to scroll there.
            Range visibleRowRange = getVisibleRowRange();
            if (indices.length > 0 && !visibleRowRange.contains(indices[0])) {
                try {
                    scrollToRow(indices[0], ScrollDestination.ANY, 0);
                } catch (IllegalArgumentException e) {
                    getLogger().log(Level.SEVERE, e.getMessage());
                }
                // Scrolling causes a lazy loading event. No element can
                // currently be retrieved.
                return null;
            }
            container = getBody();
        } else if (type.equalsIgnoreCase("footer")) {
            container = getFooter();
        }

        if (null != container) {
            if (indices.length == 0) {
                // No indexing. Just return the wanted container element
                return container.getElement();
            } else {
                try {
                    return getSubPart(container, indices);
                } catch (Exception e) {
                    getLogger().log(Level.SEVERE, e.getMessage());
                }
            }
        }
        return null;
    }

    private Element getSubPart(RowContainer container, int[] indices) {
        Element targetElement = container.getRowElement(indices[0]);

        // Scroll wanted column to view if able
        if (indices.length > 1 && targetElement != null) {
            if (getColumnConfiguration().getFrozenColumnCount() <= indices[1]) {
                scrollToColumn(indices[1], ScrollDestination.ANY, 0);
            }

            targetElement = getCellFromRow(TableRowElement.as(targetElement),
                    indices[1]);

            for (int i = 2; i < indices.length && targetElement != null; ++i) {
                targetElement = (Element) targetElement.getChild(indices[i]);
            }
        }

        return targetElement;
    }

    private static Element getCellFromRow(TableRowElement rowElement,
            int index) {
        int childCount = rowElement.getCells().getLength();
        if (index < 0 || index >= childCount) {
            return null;
        }

        TableCellElement currentCell = null;
        boolean indexInColspan = false;
        int i = 0;

        while (!indexInColspan) {
            currentCell = rowElement.getCells().getItem(i);

            // Calculate if this is the cell we are looking for
            int colSpan = currentCell.getColSpan();
            indexInColspan = index < colSpan + i;

            // Increment by colspan to skip over hidden cells
            i += colSpan;
        }
        return currentCell;
    }

    private Element getSubPartElementSpacer(SubPartArguments args) {
        if ("spacer".equals(args.getType()) && args.getIndicesLength() == 1) {
            return body.spacerContainer.getSubPartElement(args.getIndex(0));
        } else {
            return null;
        }
    }

    @Override
    @SuppressWarnings("deprecation")
    public String getSubPartName(
            com.google.gwt.user.client.Element subElement) {

        /*
         * The spacer check needs to be before table structure check, because
         * (for now) the table structure will take spacer elements into account
         * as well, when it shouldn't.
         */

        String spacer = getSubPartNameSpacer(subElement);
        if (spacer != null) {
            return spacer;
        }

        String tableStructure = getSubPartNameTableStructure(subElement);
        if (tableStructure != null) {
            return tableStructure;
        }

        return null;
    }

    private String getSubPartNameTableStructure(Element subElement) {

        List<RowContainer> containers = Arrays.asList(getHeader(), getBody(),
                getFooter());
        List<String> containerType = Arrays.asList("header", "cell", "footer");

        for (int i = 0; i < containers.size(); ++i) {
            RowContainer container = containers.get(i);
            boolean containerRow = (subElement.getTagName()
                    .equalsIgnoreCase("tr")
                    && subElement.getParentElement() == container.getElement());
            if (containerRow) {
                /*
                 * Wanted SubPart is row that is a child of containers root to
                 * get indices, we use a cell that is a child of this row
                 */
                subElement = subElement.getFirstChildElement();
            }

            Cell cell = container.getCell(subElement);
            if (cell != null) {
                // Skip the column index if subElement was a child of root
                return containerType.get(i) + "[" + cell.getRow()
                        + (containerRow ? "]" : "][" + cell.getColumn() + "]");
            }
        }
        return null;
    }

    private String getSubPartNameSpacer(Element subElement) {
        return body.spacerContainer.getSubPartName(subElement);
    }

    private void logWarning(String message) {
        getLogger().warning(message);
    }

    /**
     * This is an internal method for calculating minimum width for Column
     * resize.
     *
     * @return minimum width for column
     */
    double getMinCellWidth(int colIndex) {
        return columnConfiguration.getMinCellWidth(colIndex);
    }
}<|MERGE_RESOLUTION|>--- conflicted
+++ resolved
@@ -320,12 +320,7 @@
              * {@link com.google.gwt.dom.client.NativeEvent NativeEvent} isn't
              * properly populated with the correct values.
              */
-<<<<<<< HEAD
             private final static class CustomTouchEvent extends NativeEvent {
-=======
-            private final static class CustomTouchEvent
-                    extends JavaScriptObject {
->>>>>>> fa2a40b3
                 protected CustomTouchEvent() {
                 }
 
@@ -1977,8 +1972,6 @@
                 detectionTr.appendChild(cellElem);
             }
 
-<<<<<<< HEAD
-=======
             final double oldRowHeight = defaultRowHeight;
 
             final Element detectionTr = DOM.createTR();
@@ -1989,7 +1982,6 @@
             cellElem.setInnerText("Ij");
 
             detectionTr.appendChild(cellElem);
->>>>>>> fa2a40b3
             root.appendChild(detectionTr);
             double boundingHeight = WidgetUtil.getRequiredHeightBoundingClientRectDouble(cellElem);
             root.removeChild(detectionTr);
@@ -2443,29 +2435,8 @@
             private static final int SORT_DELAY_MILLIS = 20;
 
             public void reschedule() {
-<<<<<<< HEAD
                 schedule(SORT_DELAY_MILLIS);
             }
-=======
-                waiting = true;
-                resetConditions();
-                animationHandle = AnimationScheduler.get()
-                        .requestAnimationFrame(frameCounter);
-            }
-
-            private boolean sortIfConditionsMet() {
-                boolean enoughFramesHavePassed = framesPassed >= REQUIRED_FRAMES_PASSED;
-                boolean enoughTimeHasPassed = (Duration.currentTimeMillis()
-                        - startTime) >= SORT_DELAY_MILLIS;
-                boolean notTouchActivity = !scroller.touchHandlerBundle.touching;
-                boolean conditionsMet = enoughFramesHavePassed
-                        && enoughTimeHasPassed && notTouchActivity;
-
-                if (conditionsMet) {
-                    resetConditions();
-                    sortDomElements();
-                }
->>>>>>> fa2a40b3
 
             @Override
             public void run() {
