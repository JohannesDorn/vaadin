--- conflicted
+++ resolved
@@ -171,7 +171,6 @@
         SortNotifier, SelectiveRenderer, ItemClickNotifier {
 
     /**
-<<<<<<< HEAD
      * An event listener for column visibility change events in the Grid.
      * 
      * @since
@@ -230,7 +229,9 @@
         public boolean isUserOriginated() {
             return userOriginated;
         }
-=======
+    }
+
+    /**
      * A callback interface for generating details for a particular row in Grid.
      * 
      * @since
@@ -261,7 +262,6 @@
          *         the details empty.
          */
         Component getDetails(RowReference rowReference);
->>>>>>> b06b1d68
     }
 
     /**
@@ -3560,7 +3560,6 @@
             }
 
             @Override
-<<<<<<< HEAD
             public void columnsReordered(List<String> newColumnOrder,
                     List<String> oldColumnOrder) {
                 final String diffStateKey = "columnOrder";
@@ -3596,12 +3595,13 @@
                     diffState.remove(diffStateKey);
                     markAsDirty();
                 }
-=======
+            }
+
+            @Override
             public void sendDetailsComponents(int fetchId) {
                 getRpcProxy(GridClientRpc.class).setDetailsConnectorChanges(
                         detailComponentManager.getAndResetConnectorChanges(),
                         fetchId);
->>>>>>> b06b1d68
             }
         });
 
@@ -5667,7 +5667,6 @@
     }
 
     /**
-<<<<<<< HEAD
      * Registers a new column visibility change listener
      * 
      * @since
@@ -5699,7 +5698,7 @@
                 isUserOriginated));
     }
 
-=======
+    /**
      * Sets a new details generator for row details.
      * <p>
      * The currently opened row details will be re-rendered.
@@ -5761,5 +5760,4 @@
     public boolean isDetailsVisible(Object itemId) {
         return datasourceExtension.isDetailsVisible(itemId);
     }
->>>>>>> b06b1d68
 }