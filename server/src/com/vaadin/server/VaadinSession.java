/*
 * Copyright 2000-2013 Vaadin Ltd.
 * 
 * Licensed under the Apache License, Version 2.0 (the "License"); you may not
 * use this file except in compliance with the License. You may obtain a copy of
 * the License at
 * 
 * http://www.apache.org/licenses/LICENSE-2.0
 * 
 * Unless required by applicable law or agreed to in writing, software
 * distributed under the License is distributed on an "AS IS" BASIS, WITHOUT
 * WARRANTIES OR CONDITIONS OF ANY KIND, either express or implied. See the
 * License for the specific language governing permissions and limitations under
 * the License.
 */

package com.vaadin.server;

import java.io.IOException;
import java.io.ObjectInputStream;
import java.io.Serializable;
import java.lang.reflect.Method;
import java.util.Collection;
import java.util.Collections;
import java.util.HashMap;
import java.util.LinkedList;
import java.util.List;
import java.util.Locale;
import java.util.Map;
import java.util.Queue;
import java.util.UUID;
import java.util.concurrent.ConcurrentLinkedQueue;
import java.util.concurrent.ExecutionException;
import java.util.concurrent.Future;
import java.util.concurrent.FutureTask;
import java.util.concurrent.locks.Lock;
import java.util.concurrent.locks.ReentrantLock;
import java.util.logging.Logger;

import javax.portlet.PortletSession;
import javax.servlet.http.HttpSession;
import javax.servlet.http.HttpSessionBindingEvent;
import javax.servlet.http.HttpSessionBindingListener;

import com.vaadin.data.util.converter.Converter;
import com.vaadin.data.util.converter.ConverterFactory;
import com.vaadin.data.util.converter.DefaultConverterFactory;
import com.vaadin.event.EventRouter;
import com.vaadin.shared.communication.PushMode;
import com.vaadin.ui.AbstractField;
import com.vaadin.ui.Table;
import com.vaadin.ui.UI;
import com.vaadin.util.CurrentInstance;
import com.vaadin.util.ReflectTools;

/**
 * Contains everything that Vaadin needs to store for a specific user. This is
 * typically stored in a {@link HttpSession} or {@link PortletSession}, but
 * others storage mechanisms might also be used.
 * <p>
 * Everything inside a {@link VaadinSession} should be serializable to ensure
 * compatibility with schemes using serialization for persisting the session
 * data.
 * 
 * @author Vaadin Ltd
 * @since 7.0.0
 */
@SuppressWarnings("serial")
public class VaadinSession implements HttpSessionBindingListener, Serializable {

    /**
     * Encapsulates a {@link Runnable} submitted using
     * {@link VaadinSession#access(Runnable)}. This class is used internally by
     * the framework and is not intended to be directly used by application
     * developers.
     * 
     * @since 7.1
     * @author Vaadin Ltd
     */
    public static class FutureAccess extends FutureTask<Void> {
        /**
         * Snapshot of all non-inheritable current instances at the time this
         * object was created.
         */
        private final Map<Class<?>, CurrentInstance> instances = CurrentInstance
                .getInstances(true);
        private final VaadinSession session;

        /**
         * Creates an instance for the given runnable
         * 
         * @param session
         *            the session to which the task belongs
         * 
         * @param runnable
         *            the runnable to run when this task is purged from the
         *            queue
         */
        public FutureAccess(VaadinSession session, Runnable runnable) {
            super(runnable, null);
            this.session = session;
        }

        @Override
        public Void get() throws InterruptedException, ExecutionException {
            /*
             * Help the developer avoid programming patterns that cause
             * deadlocks unless implemented very carefully. get(long, TimeUnit)
             * does not have the same detection since a sensible timeout should
             * avoid completely locking up the application.
             * 
             * Even though no deadlock could occur after the runnable has been
             * run, the check is always done as the deterministic behavior makes
             * it easier to detect potential problems.
             */
            VaadinService.verifyNoOtherSessionLocked(session);
            return super.get();
        }

        /**
         * Gets the current instance values that should be used when running
         * this task.
         * 
         * @see CurrentInstance#restoreInstances(Map)
         * 
         * @return a map of current instances.
         */
        public Map<Class<?>, CurrentInstance> getCurrentInstances() {
            return instances;
        }
    }

    /**
     * The name of the parameter that is by default used in e.g. web.xml to
     * define the name of the default {@link UI} class.
     */
    // javadoc in UI should be updated if this value is changed
    public static final String UI_PARAMETER = "UI";

    private static final Method BOOTSTRAP_FRAGMENT_METHOD = ReflectTools
            .findMethod(BootstrapListener.class, "modifyBootstrapFragment",
                    BootstrapFragmentResponse.class);
    private static final Method BOOTSTRAP_PAGE_METHOD = ReflectTools
            .findMethod(BootstrapListener.class, "modifyBootstrapPage",
                    BootstrapPageResponse.class);

    /**
     * Configuration for the session.
     */
    private DeploymentConfiguration configuration;

    /**
     * Default locale of the session.
     */
    private Locale locale;

    /**
     * Session wide error handler which is used by default if an error is left
     * unhandled.
     */
    private ErrorHandler errorHandler = new DefaultErrorHandler();

    /**
     * The converter factory that is used to provide default converters for the
     * session.
     */
    private ConverterFactory converterFactory = new DefaultConverterFactory();

    private LinkedList<RequestHandler> requestHandlers = new LinkedList<RequestHandler>();

    private int nextUIId = 0;
    private Map<Integer, UI> uIs = new HashMap<Integer, UI>();

    private final Map<String, Integer> embedIdMap = new HashMap<String, Integer>();

    private final EventRouter eventRouter = new EventRouter();

    private GlobalResourceHandler globalResourceHandler;

    protected WebBrowser browser = new WebBrowser();

    private LegacyCommunicationManager communicationManager;

    private long cumulativeRequestDuration = 0;

    private long lastRequestDuration = -1;

    private long lastRequestTimestamp = System.currentTimeMillis();

    private boolean closing = false;

    private transient WrappedSession session;

    private final Map<String, Object> attributes = new HashMap<String, Object>();

    private LinkedList<UIProvider> uiProviders = new LinkedList<UIProvider>();

    private transient VaadinService service;

    private transient Lock lock;

    /*
     * Pending tasks can't be serialized and the queue should be empty when the
     * session is serialized as long as it doesn't happen while some other
     * thread has the lock.
     */
    private transient ConcurrentLinkedQueue<FutureAccess> pendingAccessQueue = new ConcurrentLinkedQueue<FutureAccess>();

    /**
     * Creates a new VaadinSession tied to a VaadinService.
     * 
     * @param service
     *            the Vaadin service for the new session
     */
    public VaadinSession(VaadinService service) {
        this.service = service;
    }

    /**
     * @see javax.servlet.http.HttpSessionBindingListener#valueBound(HttpSessionBindingEvent)
     */
    @Override
    public void valueBound(HttpSessionBindingEvent arg0) {
        // We are not interested in bindings
    }

    /**
     * @see javax.servlet.http.HttpSessionBindingListener#valueUnbound(HttpSessionBindingEvent)
     */
    @Override
    public void valueUnbound(HttpSessionBindingEvent event) {
        // If we are going to be unbound from the session, the session must be
        // closing
        // Notify the service
        if (service == null) {
            getLogger()
                    .warning(
                            "A VaadinSession instance not associated to any service is getting unbound. "
                                    + "Session destroy events will not be fired and UIs in the session will not get detached. "
                                    + "This might happen if a session is deserialized but never used before it expires.");
        } else if (VaadinService.getCurrentRequest() != null
                && getCurrent() == this) {
            assert hasLock();
            /*
             * Ignore if the session is being moved to a different backing
             * session or if GAEVaadinServlet is doing its normal cleanup.
             */
            if (getAttribute(VaadinService.PRESERVE_UNBOUND_SESSION_ATTRIBUTE) == Boolean.TRUE) {
                return;
            }

            // There is still a request in progress for this session. The
            // session will be destroyed after the response has been written.
            if (!isClosing()) {
                close();
            }
        } else {
            /*
             * We are not in a request related to this session so we can
             * immediately destroy it
             */
            service.fireSessionDestroy(this);
        }
        session = null;
    }

    /**
     * Get the web browser associated with this session.
     * 
     * @return the web browser object
     * 
     * @deprecated As of 7.0, use {@link Page#getWebBrowser()} instead.
     */
    @Deprecated
    public WebBrowser getBrowser() {
        assert hasLock();
        return browser;
    }

    /**
     * @return The total time spent servicing requests in this session, in
     *         milliseconds.
     */
    public long getCumulativeRequestDuration() {
        assert hasLock();
        return cumulativeRequestDuration;
    }

    /**
     * Sets the time spent servicing the last request in the session and updates
     * the total time spent servicing requests in this session.
     * 
     * @param time
     *            The time spent in the last request, in milliseconds.
     */
    public void setLastRequestDuration(long time) {
        assert hasLock();
        lastRequestDuration = time;
        cumulativeRequestDuration += time;
    }

    /**
     * @return The time spent servicing the last request in this session, in
     *         milliseconds.
     */
    public long getLastRequestDuration() {
        assert hasLock();
        return lastRequestDuration;
    }

    /**
     * Sets the time when the last UIDL request was serviced in this session.
     * 
     * @param timestamp
     *            The time when the last request was handled, in milliseconds
     *            since the epoch.
     * 
     */
    public void setLastRequestTimestamp(long timestamp) {
        assert hasLock();
        lastRequestTimestamp = timestamp;
    }

    /**
     * Returns the time when the last request was serviced in this session.
     * 
     * @return The time when the last request was handled, in milliseconds since
     *         the epoch.
     */
    public long getLastRequestTimestamp() {
        assert hasLock();
        return lastRequestTimestamp;
    }

    /**
     * Gets the underlying session to which this service session is currently
     * associated.
     * 
     * @return the wrapped session for this context
     */
    public WrappedSession getSession() {
        /*
         * This is used to fetch the underlying session and there is no need for
         * having a lock when doing this. On the contrary this is sometimes done
         * to be able to lock the session.
         */
        return session;
    }

    /**
     * @return
     * 
     * @deprecated As of 7.0. Will likely change or be removed in a future
     *             version
     */
    @Deprecated
    public LegacyCommunicationManager getCommunicationManager() {
        assert hasLock();
        return communicationManager;
    }

    /**
     * Loads the VaadinSession for the given service and WrappedSession from the
     * HTTP session.
     * 
     * @param service
     *            The service the VaadinSession is associated with
     * @param underlyingSession
     *            The wrapped HTTP session for the user
     * @return A VaadinSession instance for the service, session combination or
     *         null if none was found.
     * @deprecated As of 7.0. Should be moved to a separate session storage
     *             class some day.
     */
    @Deprecated
    public static VaadinSession getForSession(VaadinService service,
            WrappedSession underlyingSession) {
        assert hasLock(service, underlyingSession);

        VaadinSession vaadinSession = (VaadinSession) underlyingSession
                .getAttribute(getSessionAttributeName(service));
        if (vaadinSession == null) {
            return null;
        }

        vaadinSession.session = underlyingSession;
        vaadinSession.service = service;
        vaadinSession.refreshLock();
        return vaadinSession;
    }

    /**
     * Removes this VaadinSession from the HTTP session.
     * 
     * @param service
     *            The service this session is associated with
     * @deprecated As of 7.0. Should be moved to a separate session storage
     *             class some day.
     */
    @Deprecated
    public void removeFromSession(VaadinService service) {
        assert hasLock();
        session.removeAttribute(getSessionAttributeName(service));
    }

    /**
     * Retrieves the name of the attribute used for storing a VaadinSession for
     * the given service.
     * 
     * @param service
     *            The service associated with the sessio
     * @return The attribute name used for storing the session
     */
    private static String getSessionAttributeName(VaadinService service) {
        return VaadinSession.class.getName() + "." + service.getServiceName();
    }

    /**
     * Stores this VaadinSession in the HTTP session.
     * 
     * @param service
     *            The service this session is associated with
     * @param session
     *            The HTTP session this VaadinSession should be stored in
     * @deprecated As of 7.0. Should be moved to a separate session storage
     *             class some day.
     */
    @Deprecated
    public void storeInSession(VaadinService service, WrappedSession session) {
        assert hasLock(service, session);
        session.setAttribute(getSessionAttributeName(service), this);

        /*
         * GAEVaadinServlet passes newly deserialized sessions here, which means
         * that these transient fields need to be populated to avoid NPE from
         * refreshLock().
         */
        this.service = service;
        this.session = session;
        refreshLock();
    }

    /**
     * Updates the transient session lock from VaadinService.
     */
    private void refreshLock() {
        assert lock == null || lock == service.getSessionLock(session) : "Cannot change the lock from one instance to another";
        assert hasLock(service, session);
        lock = service.getSessionLock(session);
    }

    public void setCommunicationManager(
            LegacyCommunicationManager communicationManager) {
        assert hasLock();
        if (communicationManager == null) {
            throw new IllegalArgumentException("Can not set to null");
        }
        assert this.communicationManager == null : "Communication manager can only be set once";
        this.communicationManager = communicationManager;
    }

    public void setConfiguration(DeploymentConfiguration configuration) {
        assert hasLock();
        if (configuration == null) {
            throw new IllegalArgumentException("Can not set to null");
        }
        assert this.configuration == null : "Configuration can only be set once";
        this.configuration = configuration;
    }

    /**
     * Gets the configuration for this session
     * 
     * @return the deployment configuration
     */
    public DeploymentConfiguration getConfiguration() {
        assert hasLock();
        return configuration;
    }

    /**
     * Gets the default locale for this session.
     * 
     * By default this is the preferred locale of the user using the session. In
     * most cases it is read from the browser defaults.
     * 
     * @return the locale of this session.
     */
    public Locale getLocale() {
        assert hasLock();
        if (locale != null) {
            return locale;
        }
        return Locale.getDefault();
    }

    /**
     * Sets the default locale for this session.
     * 
     * By default this is the preferred locale of the user using the
     * application. In most cases it is read from the browser defaults.
     * 
     * @param locale
     *            the Locale object.
     * 
     */
    public void setLocale(Locale locale) {
        assert hasLock();
        this.locale = locale;
    }

    /**
     * Gets the session's error handler.
     * 
     * @return the current error handler
     */
    public ErrorHandler getErrorHandler() {
        assert hasLock();
        return errorHandler;
    }

    /**
     * Sets the session error handler.
     * 
     * @param errorHandler
     */
    public void setErrorHandler(ErrorHandler errorHandler) {
        assert hasLock();
        this.errorHandler = errorHandler;
    }

    /**
     * Gets the {@link ConverterFactory} used to locate a suitable
     * {@link Converter} for fields in the session.
     * 
     * See {@link #setConverterFactory(ConverterFactory)} for more details
     * 
     * @return The converter factory used in the session
     */
    public ConverterFactory getConverterFactory() {
        assert hasLock();
        return converterFactory;
    }

    /**
     * Sets the {@link ConverterFactory} used to locate a suitable
     * {@link Converter} for fields in the session.
     * <p>
     * The {@link ConverterFactory} is used to find a suitable converter when
     * binding data to a UI component and the data type does not match the UI
     * component type, e.g. binding a Double to a TextField (which is based on a
     * String).
     * </p>
     * <p>
     * The {@link Converter} for an individual field can be overridden using
     * {@link AbstractField#setConverter(Converter)} and for individual property
     * ids in a {@link Table} using
     * {@link Table#setConverter(Object, Converter)}.
     * </p>
     * <p>
     * The converter factory must never be set to null.
     * 
     * @param converterFactory
     *            The converter factory used in the session
     */
    public void setConverterFactory(ConverterFactory converterFactory) {
        assert hasLock();
        this.converterFactory = converterFactory;
    }

    /**
     * Adds a request handler to this session. Request handlers can be added to
     * provide responses to requests that are not handled by the default
     * functionality of the framework.
     * <p>
     * Handlers are called in reverse order of addition, so the most recently
     * added handler will be called first.
     * </p>
     * 
     * @param handler
     *            the request handler to add
     * 
     * @see #removeRequestHandler(RequestHandler)
     * 
     * @since 7.0
     */
    public void addRequestHandler(RequestHandler handler) {
        assert hasLock();
        requestHandlers.addFirst(handler);
    }

    /**
     * Removes a request handler from the session.
     * 
     * @param handler
     *            the request handler to remove
     * 
     * @since 7.0
     */
    public void removeRequestHandler(RequestHandler handler) {
        assert hasLock();
        requestHandlers.remove(handler);
    }

    /**
     * Gets the request handlers that are registered to the session. The
     * iteration order of the returned collection is the same as the order in
     * which the request handlers will be invoked when a request is handled.
     * 
     * @return a collection of request handlers, with the iteration order
     *         according to the order they would be invoked
     * 
     * @see #addRequestHandler(RequestHandler)
     * @see #removeRequestHandler(RequestHandler)
     * 
     * @since 7.0
     */
    public Collection<RequestHandler> getRequestHandlers() {
        assert hasLock();
        return Collections.unmodifiableCollection(requestHandlers);
    }

    /**
     * Gets the currently used session. The current session is automatically
     * defined when processing requests to the server and in threads started at
     * a point when the current session is defined (see
     * {@link InheritableThreadLocal}). In other cases, (e.g. from background
     * threads started in some other way), the current session is not
     * automatically defined.
     * 
     * @return the current session instance if available, otherwise
     *         <code>null</code>
     * 
     * @see #setCurrent(VaadinSession)
     * 
     * @since 7.0
     */
    public static VaadinSession getCurrent() {
        return CurrentInstance.get(VaadinSession.class);
    }

    /**
     * Sets the thread local for the current session. This method is used by the
     * framework to set the current session whenever a new request is processed
     * and it is cleared when the request has been processed.
     * <p>
     * The application developer can also use this method to define the current
     * session outside the normal request handling and treads started from
     * request handling threads, e.g. when initiating custom background threads.
     * </p>
     * 
     * @param session
     * 
     * @see #getCurrent()
     * @see ThreadLocal
     * 
     * @since 7.0
     */
    public static void setCurrent(VaadinSession session) {
        CurrentInstance.setInheritable(VaadinSession.class, session);
    }

    /**
     * Gets all the UIs of this session. This includes UIs that have been
     * requested but not yet initialized. UIs that receive no heartbeat requests
     * from the client are eventually removed from the session.
     * 
     * @return a collection of UIs belonging to this application
     * 
     * @since 7.0
     */
    public Collection<UI> getUIs() {
        assert hasLock();
        return Collections.unmodifiableCollection(uIs.values());
    }

    private int connectorIdSequence = 0;

    private final String csrfToken = UUID.randomUUID().toString();

    /**
     * Generate an id for the given Connector. Connectors must not call this
     * method more than once, the first time they need an id.
     * 
     * @param connector
     *            A connector that has not yet been assigned an id.
     * @return A new id for the connector
     * 
     * @deprecated As of 7.0. Will likely change or be removed in a future
     *             version
     */
    @Deprecated
    public String createConnectorId(ClientConnector connector) {
        assert hasLock();
        return String.valueOf(connectorIdSequence++);
    }

    /**
     * Returns a UI with the given id.
     * <p>
     * This is meant for framework internal use.
     * </p>
     * 
     * @param uiId
     *            The UI id
     * @return The UI with the given id or null if not found
     */
    public UI getUIById(int uiId) {
        assert hasLock();
        return uIs.get(uiId);
    }

    /**
     * Checks if the current thread has exclusive access to this VaadinSession
     * 
     * @return true if the thread has exclusive access, false otherwise
     */
    public boolean hasLock() {
        ReentrantLock l = ((ReentrantLock) getLockInstance());
        return l.isHeldByCurrentThread();
    }

    /**
     * Checks if the current thread has exclusive access to the given
     * WrappedSession.
     * 
     * @return true if this thread has exclusive access, false otherwise
     */
    private static boolean hasLock(VaadinService service, WrappedSession session) {
        ReentrantLock l = (ReentrantLock) service.getSessionLock(session);
        return l.isHeldByCurrentThread();
    }

    /**
     * Adds a listener that will be invoked when the bootstrap HTML is about to
     * be generated. This can be used to modify the contents of the HTML that
     * loads the Vaadin application in the browser and the HTTP headers that are
     * included in the response serving the HTML.
     * 
     * @see BootstrapListener#modifyBootstrapFragment(BootstrapFragmentResponse)
     * @see BootstrapListener#modifyBootstrapPage(BootstrapPageResponse)
     * 
     * @param listener
     *            the bootstrap listener to add
     */
    public void addBootstrapListener(BootstrapListener listener) {
        assert hasLock();
        eventRouter.addListener(BootstrapFragmentResponse.class, listener,
                BOOTSTRAP_FRAGMENT_METHOD);
        eventRouter.addListener(BootstrapPageResponse.class, listener,
                BOOTSTRAP_PAGE_METHOD);
    }

    /**
     * Remove a bootstrap listener that was previously added.
     * 
     * @see #addBootstrapListener(BootstrapListener)
     * 
     * @param listener
     *            the bootstrap listener to remove
     */
    public void removeBootstrapListener(BootstrapListener listener) {
        assert hasLock();
        eventRouter.removeListener(BootstrapFragmentResponse.class, listener,
                BOOTSTRAP_FRAGMENT_METHOD);
        eventRouter.removeListener(BootstrapPageResponse.class, listener,
                BOOTSTRAP_PAGE_METHOD);
    }

    /**
     * Fires a bootstrap event to all registered listeners. There are currently
     * two supported events, both inheriting from {@link BootstrapResponse}:
     * {@link BootstrapFragmentResponse} and {@link BootstrapPageResponse}.
     * 
     * @param response
     *            the bootstrap response event for which listeners should be
     *            fired
     * 
     * @deprecated As of 7.0. Will likely change or be removed in a future
     *             version
     */
    @Deprecated
    public void modifyBootstrapResponse(BootstrapResponse response) {
        assert hasLock();
        eventRouter.fireEvent(response);
    }

    /**
     * Called by the framework to remove an UI instance from the session because
     * it has been closed.
     * 
     * @param ui
     *            the UI to remove
     */
    public void removeUI(UI ui) {
        assert hasLock();
        Integer id = Integer.valueOf(ui.getUIId());
        ui.setSession(null);
        uIs.remove(id);
        String embedId = ui.getEmbedId();
        if (embedId != null && id.equals(embedIdMap.get(embedId))) {
            embedIdMap.remove(embedId);
        }
    }

    /**
     * Gets this session's global resource handler that takes care of serving
     * connector resources that are not served by any single connector because
     * e.g. because they are served with strong caching or because of legacy
     * reasons.
     * 
     * @param createOnDemand
     *            <code>true</code> if a resource handler should be initialized
     *            if there is no handler associated with this application.
     *            </code>false</code> if </code>null</code> should be returned
     *            if there is no registered handler.
     * @return this session's global resource handler, or <code>null</code> if
     *         there is no handler and the createOnDemand parameter is
     *         <code>false</code>.
     * 
     * @since 7.0.0
     */
    public GlobalResourceHandler getGlobalResourceHandler(boolean createOnDemand) {
        assert hasLock();
        if (globalResourceHandler == null && createOnDemand) {
            globalResourceHandler = new GlobalResourceHandler();
            addRequestHandler(globalResourceHandler);
        }

        return globalResourceHandler;
    }

    /**
     * Gets the {@link Lock} instance that is used for protecting the data of
     * this session from concurrent access.
     * <p>
     * The <code>Lock</code> can be used to gain more control than what is
     * available only using {@link #lock()} and {@link #unlock()}. The returned
     * instance is not guaranteed to support any other features of the
     * <code>Lock</code> interface than {@link Lock#lock()} and
     * {@link Lock#unlock()}.
     * 
     * @return the <code>Lock</code> that is used for synchronization, never
     *         <code>null</code>
     * 
     * @see #lock()
     * @see Lock
     */
    public Lock getLockInstance() {
        return lock;
    }

    /**
     * Locks this session to protect its data from concurrent access. Accessing
     * the UI state from outside the normal request handling should always lock
     * the session and unlock it when done. The preferred way to ensure locking
     * is done correctly is to wrap your code using {@link UI#access(Runnable)}
     * (or {@link VaadinSession#access(Runnable)} if you are only touching the
     * session and not any UI), e.g.:
     * 
     * <pre>
     * myUI.access(new Runnable() {
     *     &#064;Override
     *     public void run() {
     *         // Here it is safe to update the UI.
     *         // UI.getCurrent can also be used
     *         myUI.getContent().setCaption(&quot;Changed safely&quot;);
     *     }
     * });
     * </pre>
     * 
     * If you for whatever reason want to do locking manually, you should do it
     * like:
     * 
     * <pre>
     * session.lock();
     * try {
     *     doSomething();
     * } finally {
     *     session.unlock();
     * }
     * </pre>
     * 
     * This method will block until the lock can be retrieved.
     * <p>
     * {@link #getLockInstance()} can be used if more control over the locking
     * is required.
     * 
     * @see #unlock()
     * @see #getLockInstance()
     * @see #hasLock()
     */
    public void lock() {
        getLockInstance().lock();
    }

    /**
     * Unlocks this session. This method should always be used in a finally
     * block after {@link #lock()} to ensure that the lock is always released.
     * <p>
     * For UIs in this session that have its push mode set to
     * {@link PushMode#AUTOMATIC automatic}, pending changes will be pushed to
     * their respective clients.
     * 
     * @see #lock()
     * @see UI#push()
     */
    public void unlock() {
        assert hasLock();
        try {
            /*
             * Run pending tasks and push if the reentrant lock will actually be
             * released by this unlock() invocation.
             */
            if (((ReentrantLock) getLockInstance()).getHoldCount() == 1) {
                getService().runPendingAccessTasks(this);

                for (UI ui : getUIs()) {
                    if (ui.getPushConfiguration().getPushMode() == PushMode.AUTOMATIC) {
                        Map<Class<?>, CurrentInstance> oldCurrent = CurrentInstance
                                .setCurrent(ui);
                        try {
                            ui.push();
                        } finally {
                            CurrentInstance.restoreInstances(oldCurrent);
                        }
                    }
                }
            }
        } finally {
            getLockInstance().unlock();
        }
    }

    /**
     * Stores a value in this service session. This can be used to associate
     * data with the current user so that it can be retrieved at a later point
     * from some other part of the application. Setting the value to
     * <code>null</code> clears the stored value.
     * 
     * @see #getAttribute(String)
     * 
     * @param name
     *            the name to associate the value with, can not be
     *            <code>null</code>
     * @param value
     *            the value to associate with the name, or <code>null</code> to
     *            remove a previous association.
     */
    public void setAttribute(String name, Object value) {
        assert hasLock();
        if (name == null) {
            throw new IllegalArgumentException("name can not be null");
        }
        if (value != null) {
            attributes.put(name, value);
        } else {
            attributes.remove(name);
        }
    }

    /**
     * Stores a value in this service session. This can be used to associate
     * data with the current user so that it can be retrieved at a later point
     * from some other part of the application. Setting the value to
     * <code>null</code> clears the stored value.
     * <p>
     * The fully qualified name of the type is used as the name when storing the
     * value. The outcome of calling this method is thus the same as if calling<br />
     * <br />
     * <code>setAttribute(type.getName(), value);</code>
     * 
     * @see #getAttribute(Class)
     * @see #setAttribute(String, Object)
     * 
     * @param type
     *            the type that the stored value represents, can not be null
     * @param value
     *            the value to associate with the type, or <code>null</code> to
     *            remove a previous association.
     */
    public <T> void setAttribute(Class<T> type, T value) {
        assert hasLock();
        if (type == null) {
            throw new IllegalArgumentException("type can not be null");
        }
        if (value != null && !type.isInstance(value)) {
            throw new IllegalArgumentException("value of type "
                    + type.getName() + " expected but got "
                    + value.getClass().getName());
        }
        setAttribute(type.getName(), value);
    }

    /**
     * Gets a stored attribute value. If a value has been stored for the
     * session, that value is returned. If no value is stored for the name,
     * <code>null</code> is returned.
     * 
     * @see #setAttribute(String, Object)
     * 
     * @param name
     *            the name of the value to get, can not be <code>null</code>.
     * @return the value, or <code>null</code> if no value has been stored or if
     *         it has been set to null.
     */
    public Object getAttribute(String name) {
        assert hasLock();
        if (name == null) {
            throw new IllegalArgumentException("name can not be null");
        }
        return attributes.get(name);
    }

    /**
     * Gets a stored attribute value. If a value has been stored for the
     * session, that value is returned. If no value is stored for the name,
     * <code>null</code> is returned.
     * <p>
     * The fully qualified name of the type is used as the name when getting the
     * value. The outcome of calling this method is thus the same as if calling<br />
     * <br />
     * <code>getAttribute(type.getName());</code>
     * 
     * @see #setAttribute(Class, Object)
     * @see #getAttribute(String)
     * 
     * @param type
     *            the type of the value to get, can not be <code>null</code>.
     * @return the value, or <code>null</code> if no value has been stored or if
     *         it has been set to null.
     */
    public <T> T getAttribute(Class<T> type) {
        assert hasLock();
        if (type == null) {
            throw new IllegalArgumentException("type can not be null");
        }
        Object value = getAttribute(type.getName());
        if (value == null) {
            return null;
        } else {
            return type.cast(value);
        }
    }

    /**
     * Creates a new unique id for a UI.
     * 
     * @return a unique UI id
     */
    public int getNextUIid() {
        assert hasLock();
        return nextUIId++;
    }

    /**
     * Adds an initialized UI to this session.
     * 
     * @param ui
     *            the initialized UI to add.
     */
    public void addUI(UI ui) {
        assert hasLock();
        if (ui.getUIId() == -1) {
            throw new IllegalArgumentException(
                    "Can not add an UI that has not been initialized.");
        }
        if (ui.getSession() != this) {
            throw new IllegalArgumentException(
                    "The UI belongs to a different session");
        }

        Integer uiId = Integer.valueOf(ui.getUIId());
        uIs.put(uiId, ui);

        String embedId = ui.getEmbedId();
        if (embedId != null) {
            Integer previousUiId = embedIdMap.put(embedId, uiId);
            if (previousUiId != null) {
                UI previousUi = uIs.get(previousUiId);
                assert previousUi != null
                        && embedId.equals(previousUi.getEmbedId()) : "UI id map and embed id map not in sync";

                // Will fire cleanup events at the end of the request handling.
                previousUi.close();
            }
        }
    }

    /**
     * Adds a UI provider to this session.
     * 
     * @param uiProvider
     *            the UI provider that should be added
     */
    public void addUIProvider(UIProvider uiProvider) {
        assert hasLock();
        uiProviders.addFirst(uiProvider);
    }

    /**
     * Removes a UI provider association from this session.
     * 
     * @param uiProvider
     *            the UI provider that should be removed
     */
    public void removeUIProvider(UIProvider uiProvider) {
        assert hasLock();
        uiProviders.remove(uiProvider);
    }

    /**
     * Gets the UI providers configured for this session.
     * 
     * @return an unmodifiable list of UI providers
     */
    public List<UIProvider> getUIProviders() {
        assert hasLock();
        return Collections.unmodifiableList(uiProviders);
    }

    public VaadinService getService() {
        return service;
    }

    /**
     * Sets this session to be closed and all UI state to be discarded at the
     * end of the current request, or at the end of the next request if there is
     * no ongoing one.
     * <p>
     * After the session has been discarded, any UIs that have been left open
     * will give a Session Expired error and a new session will be created for
     * serving new UIs.
     * <p>
     * To avoid causing out of sync errors, you should typically redirect to
     * some other page using {@link Page#setLocation(String)} to make the
     * browser unload the invalidated UI.
     * 
     * @see SystemMessages#getSessionExpiredCaption()
     * 
     */
    public void close() {
        assert hasLock();
        closing = true;
    }

    /**
     * Returns whether this session is marked to be closed.
     * 
     * @see #close()
     * 
     * @return true if this session is marked to be closed, false otherwise
     */
    public boolean isClosing() {
        assert hasLock();
        return closing;
    }

    private static final Logger getLogger() {
        return Logger.getLogger(VaadinSession.class.getName());
    }

    /**
     * Locks this session and runs the provided Runnable right away.
     * <p>
     * It is generally recommended to use {@link #access(Runnable)} instead of
     * this method for accessing a session from a different thread as
     * {@link #access(Runnable)} can be used while holding the lock of another
     * session. To avoid causing deadlocks, this methods throws an exception if
     * it is detected than another session is also locked by the current thread.
     * </p>
     * <p>
     * This method behaves differently than {@link #access(Runnable)} in some
     * situations:
     * <ul>
     * <li>If the current thread is currently holding the lock of this session,
     * {@link #accessSynchronously(Runnable)} runs the task right away whereas
     * {@link #access(Runnable)} defers the task to a later point in time.</li>
     * <li>If some other thread is currently holding the lock for this session,
     * {@link #accessSynchronously(Runnable)} blocks while waiting for the lock
     * to be available whereas {@link #access(Runnable)} defers the task to a
     * later point in time.</li>
     * </ul>
     * </p>
     * 
     * @param runnable
     *            the runnable which accesses the session
     * 
     * @throws IllegalStateException
     *             if the current thread holds the lock for another session
     * 
     * @since 7.1
     * 
     * @see #lock()
     * @see #getCurrent()
     * @see #access(Runnable)
     * @see UI#accessSynchronously(Runnable)
     */
    public void accessSynchronously(Runnable runnable) {
        VaadinService.verifyNoOtherSessionLocked(this);

        Map<Class<?>, CurrentInstance> old = null;
        lock();
        try {
            old = CurrentInstance.setCurrent(this);
            runnable.run();
        } finally {
            unlock();
            if (old != null) {
                CurrentInstance.restoreInstances(old);
            }
        }

    }

    /**
     * Provides exclusive access to this session from outside a request handling
     * thread.
     * <p>
     * The given runnable is executed while holding the session lock to ensure
     * exclusive access to this session. If this session is not locked, the lock
     * will be acquired and the runnable is run right away. If this session is
     * currently locked, the runnable will be run before that lock is released.
     * </p>
     * <p>
     * RPC handlers for components inside this session do not need to use this
     * method as the session is automatically locked by the framework during RPC
     * handling.
     * </p>
     * <p>
     * Please note that the runnable might be invoked on a different thread or
     * later on the current thread, which means that custom thread locals might
     * not have the expected values when the runnable is executed. Inheritable
     * values in {@link CurrentInstance} will have the same values as when this
     * method was invoked. {@link VaadinSession#getCurrent()} and
     * {@link VaadinService#getCurrent()} are set according to this session
     * before executing the runnable. Non-inheritable CurrentInstance values
     * including {@link VaadinService#getCurrentRequest()} and
     * {@link VaadinService#getCurrentResponse()} will not be defined.
     * </p>
     * <p>
     * The returned future can be used to check for task completion and to
     * cancel the task. To help avoiding deadlocks, {@link Future#get()} throws
     * an exception if it is detected that the current thread holds the lock for
     * some other session.
     * </p>
     * 
     * @see #lock()
     * @see #getCurrent()
     * @see #accessSynchronously(Runnable)
     * @see UI#access(Runnable)
     * 
     * @since 7.1
     * 
     * @param runnable
     *            the runnable which accesses the session
     * @return a future that can be used to check for task completion and to
     *         cancel the task
     */
    public Future<Void> access(Runnable runnable) {
        return getService().accessSession(this, runnable);
    }

    /**
     * Gets the queue of tasks submitted using {@link #access(Runnable)}. It is
     * safe to call this method and access the returned queue without holding
     * the {@link #lock() session lock}.
     * 
     * @since 7.1
     * 
     * @return the queue of pending access tasks
     */
    public Queue<FutureAccess> getPendingAccessQueue() {
        return pendingAccessQueue;
    }

    /**
     * Gets the CSRF token (aka double submit cookie) that is used to protect
     * against Cross Site Request Forgery attacks.
     * 
     * @since 7.1
     * @return the csrf token string
     */
    public String getCsrfToken() {
        assert hasLock();
        return csrfToken;
    }

    /**
<<<<<<< HEAD
     * Finds the UI with the corresponding embed id.
     * 
     * @since 7.2
     * @param embedId
     *            the embed id
     * @return the UI with the corresponding embed id, or <code>null</code> if
     *         no UI is found
     * 
     * @see UI#getEmbedId()
     */
    public UI getUIByEmbedId(String embedId) {
        Integer uiId = embedIdMap.get(embedId);
        if (uiId == null) {
            return null;
        } else {
            return getUIById(uiId.intValue());
        }
    }

=======
     * Override default deserialization logic to account for transient
     * {@link #pendingAccessQueue}.
     */
    private void readObject(ObjectInputStream stream) throws IOException,
            ClassNotFoundException {
        stream.defaultReadObject();
        pendingAccessQueue = new ConcurrentLinkedQueue<FutureAccess>();
    }
>>>>>>> ebdc3652
}<|MERGE_RESOLUTION|>--- conflicted
+++ resolved
@@ -1287,7 +1287,16 @@
     }
 
     /**
-<<<<<<< HEAD
+     * Override default deserialization logic to account for transient
+     * {@link #pendingAccessQueue}.
+     */
+    private void readObject(ObjectInputStream stream) throws IOException,
+            ClassNotFoundException {
+        stream.defaultReadObject();
+        pendingAccessQueue = new ConcurrentLinkedQueue<FutureAccess>();
+    }
+
+    /**
      * Finds the UI with the corresponding embed id.
      * 
      * @since 7.2
@@ -1307,14 +1316,4 @@
         }
     }
 
-=======
-     * Override default deserialization logic to account for transient
-     * {@link #pendingAccessQueue}.
-     */
-    private void readObject(ObjectInputStream stream) throws IOException,
-            ClassNotFoundException {
-        stream.defaultReadObject();
-        pendingAccessQueue = new ConcurrentLinkedQueue<FutureAccess>();
-    }
->>>>>>> ebdc3652
 }