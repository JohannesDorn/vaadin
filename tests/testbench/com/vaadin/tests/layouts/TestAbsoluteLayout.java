<<<<<<< HEAD
package com.vaadin.tests.layouts;

import java.io.File;
import java.net.URL;
import java.util.ArrayList;
import java.util.Arrays;
import java.util.Iterator;

import com.vaadin.data.Item;
import com.vaadin.data.Property;
import com.vaadin.data.Property.ValueChangeEvent;
import com.vaadin.data.Property.ValueChangeListener;
import com.vaadin.data.util.BeanItem;
import com.vaadin.data.util.IndexedContainer;
import com.vaadin.tests.components.TestBase;
import com.vaadin.ui.AbsoluteLayout;
import com.vaadin.ui.AbsoluteLayout.ComponentPosition;
import com.vaadin.ui.AbstractComponent;
import com.vaadin.ui.Button;
import com.vaadin.ui.Button.ClickEvent;
import com.vaadin.ui.Component;
import com.vaadin.ui.DefaultFieldFactory;
import com.vaadin.ui.Field;
import com.vaadin.ui.Form;
import com.vaadin.ui.Label;
import com.vaadin.ui.Layout;
import com.vaadin.ui.NativeSelect;
import com.vaadin.ui.TextArea;
import com.vaadin.ui.Window;

public class TestAbsoluteLayout extends TestBase {

    private static class MFieldFactory extends DefaultFieldFactory {

        @Override
        public Field<?> createField(Item item, Object propertyId,
                Component uiContext) {
            if (propertyId.equals("CSSString")) {
                TextArea f = new TextArea();
                f.setRows(5);
                f.setHeight("8em");
                f.setCaption("CSS string");
                return f;
            } else if (((String) propertyId).contains("Units")) {
                NativeSelect s = new NativeSelect() {
                };
                s.addContainerProperty("caption", String.class, "");
                s.setItemCaptionPropertyId("caption");
                s.setNullSelectionAllowed(false);
                for (int i = 0; i < Layout.Unit.values().length; i++) {
                    Item unitItem = s.addItem(i);
                    unitItem.getItemProperty("caption").setValue(
                            Layout.Unit.values()[i]);
                }
                return s;
            }

            return super.createField(item, propertyId, uiContext);
        }

        private static MFieldFactory instance;

        public static DefaultFieldFactory get() {
            if (instance == null) {
                instance = new MFieldFactory();
            }
            return instance;
        }
    };

    @Override
    protected String getDescription() {
        return "This is absolute layout tester.";
    }

    @Override
    protected Integer getTicketNumber() {
        return null;
    }

    @Override
    protected void setup() {
        AbsoluteLayout layout = new AbsoluteLayout();
        setTheme("tests-tickets");
        layout.setStyleName("cyan");
        layout.setWidth("1000px");
        layout.setHeight("500px");

        layout.addComponent(new Label("Hello World"));

        Button button = new Button("Centered button,z-index:10;");
        button.setSizeFull();
        layout.addComponent(button,
                "top:40%;bottom:40%;right:20%;left:20%;z-index:10;");

        Label label = new Label(
                "Exotic positioned label. Fullsize, top:100px; left:2cm; right: 3.5in; bottom:12.12mm ");
        label.setStyleName("yellow");
        label.setSizeFull();
        layout.addComponent(label,
                "top:100px; left:2cm; right: 3.5in; bottom:12.12mm");

        label = new Label("fullize, bottom:80%;left:80%;");
        label.setStyleName("green");
        label.setSizeFull();
        layout.addComponent(label, "bottom:80%;left:80%;");

        label = new Label("bottomright");
        label.setSizeUndefined();
        label.setStyleName("green");
        layout.addComponent(label, "bottom:0px; right:0px;");

        getLayout().setSizeFull();
        getLayout().addComponent(layout);

        getMainWindow().addWindow(new EditorWindow(layout));

    }

    public class EditorWindow extends Window {
        private final AbsoluteLayout l;
        private Form componentEditor;
        private Form positionEditor;

        public EditorWindow(AbsoluteLayout lo) {
            super("AbsoluteLayout editor aka köyhän miehen wysiwyg");
            l = lo;

            setHeight("600px");

            Button componentChooser = new Button("choose component to edit");
            componentChooser.addListener(new Button.ClickListener() {
                public void buttonClick(ClickEvent event) {
                    final Window chooser = new Window("Choose component");
                    chooser.getContent().setSizeUndefined();
                    chooser.setModal(true);

                    NativeSelect select = new NativeSelect(
                            "Choose component to edit");

                    select.setNullSelectionAllowed(false);

                    IndexedContainer container = new IndexedContainer();
                    container.addContainerProperty("caption", String.class, "");
                    Iterator<Component> componentIterator = l
                            .getComponentIterator();
                    while (componentIterator.hasNext()) {
                        AbstractComponent next = (AbstractComponent) componentIterator
                                .next();
                        Item item = container.addItem(next);

                        String caption = next.getClass().getSimpleName();

                        caption += "; cap: " + next.getCaption() + "; debugid"
                                + getDebugId();

                        if (next instanceof Property) {
                            caption += " value:"
                                    + ((Property<?>) next).getValue();
                        }

                        item.getItemProperty("caption").setValue(caption);
                    }
                    select.setContainerDataSource(container);
                    select.setItemCaptionPropertyId("caption");
                    select.setImmediate(true);

                    select.addListener(new ValueChangeListener() {
                        public void valueChange(ValueChangeEvent event) {
                            editcomponent((Component) event.getProperty()
                                    .getValue());
                            getMainWindow().removeWindow(chooser);
                        }

                    });

                    chooser.addComponent(select);

                    getMainWindow().addWindow(chooser);

                }
            });

            addComponent(componentChooser);

            Button addComp = new Button("add component");
            addComp.addListener(new Button.ClickListener() {
                public void buttonClick(ClickEvent event) {
                    final Window chooser = new Window(
                            "Choose component type to add");
                    chooser.getContent().setSizeUndefined();
                    chooser.setModal(true);

                    NativeSelect select = new NativeSelect(
                            "Choose component to edit");

                    select.setNullSelectionAllowed(false);

                    IndexedContainer container = new IndexedContainer();

                    URL resource = AbstractComponent.class.getResource(".");
                    File directory = new File(resource.getFile());
                    if (directory.exists()) {
                        // Get the list of the files contained in the
                        // package
                        final String[] files = directory.list();
                        for (int j = 0; j < files.length; j++) {
                            // we are only interested in .class files
                            if (files[j].endsWith(".class")) {
                                // removes the .class extension
                                String p = resource.toString()
                                        + files[j].substring(0,
                                                files[j].length() - 6);
                                p = p.replaceAll(".*classes/", "");
                                p = p.replaceAll("/", ".");
                                Class<?> c;
                                try {
                                    c = Class.forName(p);
                                    if (AbstractComponent.class
                                            .isAssignableFrom(c)
                                            && !p.toLowerCase().contains(
                                                    "layout")
                                            && !p.toLowerCase().contains(
                                                    "abstract")) {
                                        container.addItem(c);
                                    }
                                } catch (ClassNotFoundException e) {
                                    // TODO Auto-generated catch block
                                    e.printStackTrace();
                                }
                            }
                        }
                    }
                    select.setContainerDataSource(container);
                    select.setImmediate(true);

                    select.addListener(new ValueChangeListener() {
                        public void valueChange(ValueChangeEvent event) {
                            Class<?> c = (Class<?>) event.getProperty()
                                    .getValue();

                            try {
                                Component newInstance = (Component) c
                                        .newInstance();
                                l.addComponent(newInstance);
                                editcomponent(newInstance);
                                getMainWindow().removeWindow(chooser);
                            } catch (InstantiationException e) {
                                // TODO Auto-generated catch block
                                e.printStackTrace();
                            } catch (IllegalAccessException e) {
                                // TODO Auto-generated catch block
                                e.printStackTrace();
                            }

                        }

                    });

                    chooser.addComponent(select);

                    getMainWindow().addWindow(chooser);

                }
            });

            addComponent(addComp);

            componentEditor = new Form();
            componentEditor.setWriteThrough(false);
            componentEditor.setCaption("Component properties:");
            componentEditor.setFormFieldFactory(MFieldFactory.get());
            addComponent(componentEditor);

            positionEditor = new Form();
            positionEditor.setCaption("Component position");
            positionEditor.setWriteThrough(false);
            positionEditor.setFormFieldFactory(MFieldFactory.get());
            addComponent(positionEditor);

            Button b = new Button("Commit changes", new Button.ClickListener() {
                public void buttonClick(ClickEvent event) {
                    positionEditor.commit();
                    componentEditor.commit();
                }
            });
            addComponent(b);

        }

        private void editcomponent(Component value) {

            BeanItem<Component> beanItem = new BeanItem<Component>(value);
            String c = "Component properties for "
                    + value.getClass().getSimpleName();
            ArrayList<String> fields = new ArrayList<String>(
                    Arrays.asList(new String[] { "width", "widthUnits",
                            "height", "heightUnits", "caption", "styleName" }));
            if (value instanceof Label) {
                c += "(" + ((Label) value).getValue() + ")";
                fields.add("value");
            }

            componentEditor.setItemDataSource(beanItem, fields);

            BeanItem<ComponentPosition> positionItem = new BeanItem<ComponentPosition>(
                    l.getPosition(value));
            componentEditor.setCaption(c);

            positionEditor.setItemDataSource(positionItem);

        }
    }

}
=======
package com.vaadin.tests.layouts;

import java.io.File;
import java.net.URL;
import java.util.ArrayList;
import java.util.Arrays;
import java.util.Iterator;

import com.vaadin.data.Item;
import com.vaadin.data.Property;
import com.vaadin.data.Property.ValueChangeEvent;
import com.vaadin.data.Property.ValueChangeListener;
import com.vaadin.data.util.BeanItem;
import com.vaadin.data.util.IndexedContainer;
import com.vaadin.tests.components.TestBase;
import com.vaadin.ui.AbsoluteLayout;
import com.vaadin.ui.AbsoluteLayout.ComponentPosition;
import com.vaadin.ui.AbstractComponent;
import com.vaadin.ui.Button;
import com.vaadin.ui.Button.ClickEvent;
import com.vaadin.ui.Component;
import com.vaadin.ui.DefaultFieldFactory;
import com.vaadin.ui.Field;
import com.vaadin.ui.Form;
import com.vaadin.ui.Label;
import com.vaadin.ui.Layout;
import com.vaadin.ui.NativeSelect;
import com.vaadin.ui.TextArea;
import com.vaadin.ui.Window;

public class TestAbsoluteLayout extends TestBase {

    private static class MFieldFactory extends DefaultFieldFactory {

        @Override
        public Field createField(Item item, Object propertyId,
                Component uiContext) {
            if (propertyId.equals("CSSString")) {
                TextArea f = new TextArea();
                f.setRows(5);
                f.setHeight("8em");
                f.setCaption("CSS string");
                return f;
            } else if (((String) propertyId).contains("Units")) {
                NativeSelect s = new NativeSelect() {
                };
                s.addContainerProperty("caption", String.class, "");
                s.setItemCaptionPropertyId("caption");
                s.setNullSelectionAllowed(false);
                for (int i = 0; i < Layout.UNIT_SYMBOLS.length; i++) {
                    Item unitItem = s.addItem(i);
                    unitItem.getItemProperty("caption").setValue(
                            Layout.UNIT_SYMBOLS[i]);
                }
                return s;
            }

            return super.createField(item, propertyId, uiContext);
        }

        private static MFieldFactory instance;

        public static DefaultFieldFactory get() {
            if (instance == null) {
                instance = new MFieldFactory();
            }
            return instance;
        }
    };

    @Override
    protected String getDescription() {
        return "This is absolute layout tester.";
    }

    @Override
    protected Integer getTicketNumber() {
        return null;
    }

    @Override
    protected void setup() {
        AbsoluteLayout layout = new AbsoluteLayout();
        setTheme("tests-tickets");
        layout.setStyleName("cyan");
        layout.setWidth("1000px");
        layout.setHeight("500px");

        layout.addComponent(new Label("Hello World"));

        Button button = new Button("Centered button,z-index:10;");
        button.setSizeFull();
        layout.addComponent(button,
                "top:40%;bottom:40%;right:20%;left:20%;z-index:10;");

        Label label = new Label(
                "Exotic positioned label. Fullsize, top:100px; left:2cm; right: 3.5in; bottom:12.12mm ");
        label.setStyleName("yellow");
        label.setSizeFull();
        layout.addComponent(label,
                "top:100px; left:2cm; right: 3.5in; bottom:12.12mm");

        label = new Label("fullize, bottom:80%;left:80%;");
        label.setStyleName("green");
        label.setSizeFull();
        layout.addComponent(label, "bottom:80%;left:80%;");

        label = new Label("bottomright");
        label.setSizeUndefined();
        label.setStyleName("green");
        layout.addComponent(label, "bottom:0px; right:0px;");

        getLayout().setSizeFull();
        getLayout().addComponent(layout);

        getMainWindow().addWindow(new EditorWindow(layout));

    }

    public class EditorWindow extends Window {
        private final AbsoluteLayout l;
        private Form componentEditor;
        private Form positionEditor;

        public EditorWindow(AbsoluteLayout lo) {
            super("AbsoluteLayout editor aka köyhän miehen wysiwyg");
            l = lo;

            setHeight("600px");

            Button componentChooser = new Button("choose component to edit");
            componentChooser.addListener(new Button.ClickListener() {
                public void buttonClick(ClickEvent event) {
                    final Window chooser = new Window("Choose component");
                    chooser.getContent().setSizeUndefined();
                    chooser.setModal(true);

                    NativeSelect select = new NativeSelect(
                            "Choose component to edit");

                    select.setNullSelectionAllowed(false);

                    IndexedContainer container = new IndexedContainer();
                    container.addContainerProperty("caption", String.class, "");
                    Iterator<Component> componentIterator = l
                            .getComponentIterator();
                    while (componentIterator.hasNext()) {
                        AbstractComponent next = (AbstractComponent) componentIterator
                                .next();
                        Item item = container.addItem(next);

                        String caption = next.getClass().getSimpleName();

                        caption += "; cap: " + next.getCaption() + "; debugid"
                                + getDebugId();

                        if (next instanceof Property) {
                            caption += " value:" + ((Property) next).getValue();
                        }

                        item.getItemProperty("caption").setValue(caption);
                    }
                    select.setContainerDataSource(container);
                    select.setItemCaptionPropertyId("caption");
                    select.setImmediate(true);

                    select.addListener(new ValueChangeListener() {
                        public void valueChange(ValueChangeEvent event) {
                            editcomponent((Component) event.getProperty()
                                    .getValue());
                            getMainWindow().removeWindow(chooser);
                        }

                    });

                    chooser.addComponent(select);

                    getMainWindow().addWindow(chooser);

                }
            });

            addComponent(componentChooser);

            Button addComp = new Button("add component");
            addComp.addListener(new Button.ClickListener() {
                public void buttonClick(ClickEvent event) {
                    final Window chooser = new Window(
                            "Choose component type to add");
                    chooser.getContent().setSizeUndefined();
                    chooser.setModal(true);

                    NativeSelect select = new NativeSelect(
                            "Choose component to edit");

                    select.setNullSelectionAllowed(false);

                    IndexedContainer container = new IndexedContainer();

                    URL resource = AbstractComponent.class.getResource(".");
                    File directory = new File(resource.getFile());
                    if (directory.exists()) {
                        // Get the list of the files contained in the
                        // package
                        final String[] files = directory.list();
                        for (int j = 0; j < files.length; j++) {
                            // we are only interested in .class files
                            if (files[j].endsWith(".class")) {
                                // removes the .class extension
                                String p = resource.toString()
                                        + files[j].substring(0,
                                                files[j].length() - 6);
                                p = p.replaceAll(".*classes/", "");
                                p = p.replaceAll("/", ".");
                                Class<?> c;
                                try {
                                    c = Class.forName(p);
                                    if (AbstractComponent.class
                                            .isAssignableFrom(c)
                                            && !p.toLowerCase().contains(
                                                    "layout")
                                            && !p.toLowerCase().contains(
                                                    "abstract")) {
                                        container.addItem(c);
                                    }
                                } catch (ClassNotFoundException e) {
                                    // TODO Auto-generated catch block
                                    e.printStackTrace();
                                }
                            }
                        }
                    }
                    select.setContainerDataSource(container);
                    select.setImmediate(true);

                    select.addListener(new ValueChangeListener() {
                        public void valueChange(ValueChangeEvent event) {
                            Class<?> c = (Class<?>) event.getProperty()
                                    .getValue();

                            try {
                                Component newInstance = (Component) c
                                        .newInstance();
                                l.addComponent(newInstance);
                                editcomponent(newInstance);
                                getMainWindow().removeWindow(chooser);
                            } catch (InstantiationException e) {
                                // TODO Auto-generated catch block
                                e.printStackTrace();
                            } catch (IllegalAccessException e) {
                                // TODO Auto-generated catch block
                                e.printStackTrace();
                            }

                        }

                    });

                    chooser.addComponent(select);

                    getMainWindow().addWindow(chooser);

                }
            });

            addComponent(addComp);

            componentEditor = new Form();
            componentEditor.setWriteThrough(false);
            componentEditor.setCaption("Component properties:");
            componentEditor.setFormFieldFactory(MFieldFactory.get());
            addComponent(componentEditor);

            positionEditor = new Form();
            positionEditor.setCaption("Component position");
            positionEditor.setWriteThrough(false);
            positionEditor.setFormFieldFactory(MFieldFactory.get());
            addComponent(positionEditor);

            Button b = new Button("Commit changes", new Button.ClickListener() {
                public void buttonClick(ClickEvent event) {
                    positionEditor.commit();
                    componentEditor.commit();
                }
            });
            addComponent(b);

        }

        private void editcomponent(Component value) {

            BeanItem<Component> beanItem = new BeanItem<Component>(value);
            String c = "Component properties for "
                    + value.getClass().getSimpleName();
            ArrayList<String> fields = new ArrayList<String>(
                    Arrays.asList(new String[] { "width", "widthUnits",
                            "height", "heightUnits", "caption", "styleName" }));
            if (value instanceof Label) {
                c += "(" + ((Label) value).getValue() + ")";
                fields.add("value");
            }

            componentEditor.setItemDataSource(beanItem, fields);

            BeanItem<ComponentPosition> positionItem = new BeanItem<ComponentPosition>(
                    l.getPosition(value));
            componentEditor.setCaption(c);

            positionEditor.setItemDataSource(positionItem);

        }
    }

}
>>>>>>> 116cd1f2
<|MERGE_RESOLUTION|>--- conflicted
+++ resolved
@@ -1,4 +1,3 @@
-<<<<<<< HEAD
 package com.vaadin.tests.layouts;
 
 import java.io.File;
@@ -313,320 +312,4 @@
         }
     }
 
-}
-=======
-package com.vaadin.tests.layouts;
-
-import java.io.File;
-import java.net.URL;
-import java.util.ArrayList;
-import java.util.Arrays;
-import java.util.Iterator;
-
-import com.vaadin.data.Item;
-import com.vaadin.data.Property;
-import com.vaadin.data.Property.ValueChangeEvent;
-import com.vaadin.data.Property.ValueChangeListener;
-import com.vaadin.data.util.BeanItem;
-import com.vaadin.data.util.IndexedContainer;
-import com.vaadin.tests.components.TestBase;
-import com.vaadin.ui.AbsoluteLayout;
-import com.vaadin.ui.AbsoluteLayout.ComponentPosition;
-import com.vaadin.ui.AbstractComponent;
-import com.vaadin.ui.Button;
-import com.vaadin.ui.Button.ClickEvent;
-import com.vaadin.ui.Component;
-import com.vaadin.ui.DefaultFieldFactory;
-import com.vaadin.ui.Field;
-import com.vaadin.ui.Form;
-import com.vaadin.ui.Label;
-import com.vaadin.ui.Layout;
-import com.vaadin.ui.NativeSelect;
-import com.vaadin.ui.TextArea;
-import com.vaadin.ui.Window;
-
-public class TestAbsoluteLayout extends TestBase {
-
-    private static class MFieldFactory extends DefaultFieldFactory {
-
-        @Override
-        public Field createField(Item item, Object propertyId,
-                Component uiContext) {
-            if (propertyId.equals("CSSString")) {
-                TextArea f = new TextArea();
-                f.setRows(5);
-                f.setHeight("8em");
-                f.setCaption("CSS string");
-                return f;
-            } else if (((String) propertyId).contains("Units")) {
-                NativeSelect s = new NativeSelect() {
-                };
-                s.addContainerProperty("caption", String.class, "");
-                s.setItemCaptionPropertyId("caption");
-                s.setNullSelectionAllowed(false);
-                for (int i = 0; i < Layout.UNIT_SYMBOLS.length; i++) {
-                    Item unitItem = s.addItem(i);
-                    unitItem.getItemProperty("caption").setValue(
-                            Layout.UNIT_SYMBOLS[i]);
-                }
-                return s;
-            }
-
-            return super.createField(item, propertyId, uiContext);
-        }
-
-        private static MFieldFactory instance;
-
-        public static DefaultFieldFactory get() {
-            if (instance == null) {
-                instance = new MFieldFactory();
-            }
-            return instance;
-        }
-    };
-
-    @Override
-    protected String getDescription() {
-        return "This is absolute layout tester.";
-    }
-
-    @Override
-    protected Integer getTicketNumber() {
-        return null;
-    }
-
-    @Override
-    protected void setup() {
-        AbsoluteLayout layout = new AbsoluteLayout();
-        setTheme("tests-tickets");
-        layout.setStyleName("cyan");
-        layout.setWidth("1000px");
-        layout.setHeight("500px");
-
-        layout.addComponent(new Label("Hello World"));
-
-        Button button = new Button("Centered button,z-index:10;");
-        button.setSizeFull();
-        layout.addComponent(button,
-                "top:40%;bottom:40%;right:20%;left:20%;z-index:10;");
-
-        Label label = new Label(
-                "Exotic positioned label. Fullsize, top:100px; left:2cm; right: 3.5in; bottom:12.12mm ");
-        label.setStyleName("yellow");
-        label.setSizeFull();
-        layout.addComponent(label,
-                "top:100px; left:2cm; right: 3.5in; bottom:12.12mm");
-
-        label = new Label("fullize, bottom:80%;left:80%;");
-        label.setStyleName("green");
-        label.setSizeFull();
-        layout.addComponent(label, "bottom:80%;left:80%;");
-
-        label = new Label("bottomright");
-        label.setSizeUndefined();
-        label.setStyleName("green");
-        layout.addComponent(label, "bottom:0px; right:0px;");
-
-        getLayout().setSizeFull();
-        getLayout().addComponent(layout);
-
-        getMainWindow().addWindow(new EditorWindow(layout));
-
-    }
-
-    public class EditorWindow extends Window {
-        private final AbsoluteLayout l;
-        private Form componentEditor;
-        private Form positionEditor;
-
-        public EditorWindow(AbsoluteLayout lo) {
-            super("AbsoluteLayout editor aka köyhän miehen wysiwyg");
-            l = lo;
-
-            setHeight("600px");
-
-            Button componentChooser = new Button("choose component to edit");
-            componentChooser.addListener(new Button.ClickListener() {
-                public void buttonClick(ClickEvent event) {
-                    final Window chooser = new Window("Choose component");
-                    chooser.getContent().setSizeUndefined();
-                    chooser.setModal(true);
-
-                    NativeSelect select = new NativeSelect(
-                            "Choose component to edit");
-
-                    select.setNullSelectionAllowed(false);
-
-                    IndexedContainer container = new IndexedContainer();
-                    container.addContainerProperty("caption", String.class, "");
-                    Iterator<Component> componentIterator = l
-                            .getComponentIterator();
-                    while (componentIterator.hasNext()) {
-                        AbstractComponent next = (AbstractComponent) componentIterator
-                                .next();
-                        Item item = container.addItem(next);
-
-                        String caption = next.getClass().getSimpleName();
-
-                        caption += "; cap: " + next.getCaption() + "; debugid"
-                                + getDebugId();
-
-                        if (next instanceof Property) {
-                            caption += " value:" + ((Property) next).getValue();
-                        }
-
-                        item.getItemProperty("caption").setValue(caption);
-                    }
-                    select.setContainerDataSource(container);
-                    select.setItemCaptionPropertyId("caption");
-                    select.setImmediate(true);
-
-                    select.addListener(new ValueChangeListener() {
-                        public void valueChange(ValueChangeEvent event) {
-                            editcomponent((Component) event.getProperty()
-                                    .getValue());
-                            getMainWindow().removeWindow(chooser);
-                        }
-
-                    });
-
-                    chooser.addComponent(select);
-
-                    getMainWindow().addWindow(chooser);
-
-                }
-            });
-
-            addComponent(componentChooser);
-
-            Button addComp = new Button("add component");
-            addComp.addListener(new Button.ClickListener() {
-                public void buttonClick(ClickEvent event) {
-                    final Window chooser = new Window(
-                            "Choose component type to add");
-                    chooser.getContent().setSizeUndefined();
-                    chooser.setModal(true);
-
-                    NativeSelect select = new NativeSelect(
-                            "Choose component to edit");
-
-                    select.setNullSelectionAllowed(false);
-
-                    IndexedContainer container = new IndexedContainer();
-
-                    URL resource = AbstractComponent.class.getResource(".");
-                    File directory = new File(resource.getFile());
-                    if (directory.exists()) {
-                        // Get the list of the files contained in the
-                        // package
-                        final String[] files = directory.list();
-                        for (int j = 0; j < files.length; j++) {
-                            // we are only interested in .class files
-                            if (files[j].endsWith(".class")) {
-                                // removes the .class extension
-                                String p = resource.toString()
-                                        + files[j].substring(0,
-                                                files[j].length() - 6);
-                                p = p.replaceAll(".*classes/", "");
-                                p = p.replaceAll("/", ".");
-                                Class<?> c;
-                                try {
-                                    c = Class.forName(p);
-                                    if (AbstractComponent.class
-                                            .isAssignableFrom(c)
-                                            && !p.toLowerCase().contains(
-                                                    "layout")
-                                            && !p.toLowerCase().contains(
-                                                    "abstract")) {
-                                        container.addItem(c);
-                                    }
-                                } catch (ClassNotFoundException e) {
-                                    // TODO Auto-generated catch block
-                                    e.printStackTrace();
-                                }
-                            }
-                        }
-                    }
-                    select.setContainerDataSource(container);
-                    select.setImmediate(true);
-
-                    select.addListener(new ValueChangeListener() {
-                        public void valueChange(ValueChangeEvent event) {
-                            Class<?> c = (Class<?>) event.getProperty()
-                                    .getValue();
-
-                            try {
-                                Component newInstance = (Component) c
-                                        .newInstance();
-                                l.addComponent(newInstance);
-                                editcomponent(newInstance);
-                                getMainWindow().removeWindow(chooser);
-                            } catch (InstantiationException e) {
-                                // TODO Auto-generated catch block
-                                e.printStackTrace();
-                            } catch (IllegalAccessException e) {
-                                // TODO Auto-generated catch block
-                                e.printStackTrace();
-                            }
-
-                        }
-
-                    });
-
-                    chooser.addComponent(select);
-
-                    getMainWindow().addWindow(chooser);
-
-                }
-            });
-
-            addComponent(addComp);
-
-            componentEditor = new Form();
-            componentEditor.setWriteThrough(false);
-            componentEditor.setCaption("Component properties:");
-            componentEditor.setFormFieldFactory(MFieldFactory.get());
-            addComponent(componentEditor);
-
-            positionEditor = new Form();
-            positionEditor.setCaption("Component position");
-            positionEditor.setWriteThrough(false);
-            positionEditor.setFormFieldFactory(MFieldFactory.get());
-            addComponent(positionEditor);
-
-            Button b = new Button("Commit changes", new Button.ClickListener() {
-                public void buttonClick(ClickEvent event) {
-                    positionEditor.commit();
-                    componentEditor.commit();
-                }
-            });
-            addComponent(b);
-
-        }
-
-        private void editcomponent(Component value) {
-
-            BeanItem<Component> beanItem = new BeanItem<Component>(value);
-            String c = "Component properties for "
-                    + value.getClass().getSimpleName();
-            ArrayList<String> fields = new ArrayList<String>(
-                    Arrays.asList(new String[] { "width", "widthUnits",
-                            "height", "heightUnits", "caption", "styleName" }));
-            if (value instanceof Label) {
-                c += "(" + ((Label) value).getValue() + ")";
-                fields.add("value");
-            }
-
-            componentEditor.setItemDataSource(beanItem, fields);
-
-            BeanItem<ComponentPosition> positionItem = new BeanItem<ComponentPosition>(
-                    l.getPosition(value));
-            componentEditor.setCaption(c);
-
-            positionEditor.setItemDataSource(positionItem);
-
-        }
-    }
-
-}
->>>>>>> 116cd1f2
+}