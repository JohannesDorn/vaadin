--- conflicted
+++ resolved
@@ -1,4 +1,3 @@
-<<<<<<< HEAD
 package com.vaadin.tests.layouts;
 
 import com.vaadin.tests.components.TestBase;
@@ -75,83 +74,4 @@
     protected Integer getTicketNumber() {
         return 2454;
     }
-}
-=======
-package com.vaadin.tests.layouts;
-
-import com.vaadin.tests.components.TestBase;
-import com.vaadin.ui.Button;
-import com.vaadin.ui.Button.ClickEvent;
-import com.vaadin.ui.Button.ClickListener;
-import com.vaadin.ui.Label;
-import com.vaadin.ui.TextField;
-import com.vaadin.ui.VerticalLayout;
-import com.vaadin.ui.Window;
-
-public class VerticalLayoutExpandRatioModification extends TestBase implements
-        ClickListener {
-
-    private boolean isVisible = false;
-    private VerticalLayout mainLayout;
-    private VerticalLayout vl1;
-    private VerticalLayout vl2;
-    private Button button;
-
-    @Override
-    public void setup() {
-        Window main = new Window("The Main Window");
-        mainLayout = new VerticalLayout();
-        main.setContent(mainLayout);
-        setMainWindow(main);
-
-        // The upper layout
-        vl1 = new VerticalLayout();
-        Label label1 = new Label("The upper layout");
-        vl1.addComponent(label1);
-
-        // Button that hides or shows the bottom part
-        button = new Button("show / hide", this);
-
-        // The bottom layout
-        vl2 = new VerticalLayout();
-        TextField tf = new TextField("The bottom field");
-        tf.setHeight("100%");
-        vl2.addComponent(tf);
-
-        // Add everything to the view
-        mainLayout.addComponent(vl1);
-        mainLayout.addComponent(button);
-        mainLayout.addComponent(vl2);
-
-        // Set expand ratios, hide lower
-        mainLayout.setExpandRatio(vl1, 1);
-        mainLayout.setExpandRatio(vl2, 0);
-
-        // Maximize everything
-        main.setSizeFull();
-        mainLayout.setSizeFull();
-        vl1.setSizeFull();
-        vl2.setSizeFull();
-    }
-
-    public void buttonClick(ClickEvent event) {
-        if (isVisible) {
-            mainLayout.setExpandRatio(vl2, 0);
-            isVisible = false;
-        } else {
-            mainLayout.setExpandRatio(vl2, 1);
-            isVisible = true;
-        }
-    }
-
-    @Override
-    protected String getDescription() {
-        return "Changing the expand ratio should repaint the layout correctly. Changing from 0 to something else should render the previously invisible component";
-    }
-
-    @Override
-    protected Integer getTicketNumber() {
-        return 2454;
-    }
-}
->>>>>>> 116cd1f2
+}