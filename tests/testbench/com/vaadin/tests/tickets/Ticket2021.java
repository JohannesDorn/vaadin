--- conflicted
+++ resolved
@@ -1,4 +1,3 @@
-<<<<<<< HEAD
 package com.vaadin.tests.tickets;
 
 import com.vaadin.Application;
@@ -139,147 +138,4 @@
 
         }
     }
-}
-=======
-package com.vaadin.tests.tickets;
-
-import com.vaadin.Application;
-import com.vaadin.ui.AbstractComponent;
-import com.vaadin.ui.AbstractOrderedLayout;
-import com.vaadin.ui.Button;
-import com.vaadin.ui.Button.ClickEvent;
-import com.vaadin.ui.Button.ClickListener;
-import com.vaadin.ui.GridLayout;
-import com.vaadin.ui.Label;
-import com.vaadin.ui.Layout;
-import com.vaadin.ui.Panel;
-import com.vaadin.ui.TextArea;
-import com.vaadin.ui.VerticalLayout;
-import com.vaadin.ui.Window;
-
-public class Ticket2021 extends Application {
-
-    private TextArea tf1, tf2, tf3;
-
-    private String contents = "This TextField SHOULD FILL the panel and NOT CAUSE any scrollbars to appear in the Panel. Scrollbars SHOULD appear in the TextField AND the whole scrollbars (includinc arrow down) SHOULD be visible.\n\n"
-            + ""
-            + "Lorem ipsum dolor sit amet, consectetuer adipiscing elit. Praesent quis justo. Vivamus nec mi eu libero convallis auctor. Mauris et arcu. Nunc luctus justo. Aenean convallis, odio in vehicula scelerisque, est magna condimentum pede, a aliquam elit eros vitae diam. Phasellus porttitor convallis tellus. Nullam elementum, ligula nec viverra malesuada, risus tortor bibendum dui, eget hendrerit sem enim at massa. Nam eu pede sed nulla congue fermentum. Vestibulum malesuada libero non nunc. Proin rutrum. Fusce erat pede, volutpat vitae, aliquam ut, sagittis vel, augue. Fusce dui pede, convallis nec, accumsan tincidunt, consectetuer ac, purus. Nulla facilisi. Ut nisi. Sed orci risus, lacinia eu, sodales molestie, gravida quis, neque. Vestibulum pharetra ornare elit. Nulla porttitor molestie mauris. Morbi fringilla tellus sed risus. Curabitur varius massa."
-            + "Nulla nisi. Sed blandit, ante vitae sagittis volutpat, arcu mauris vehicula risus, vitae posuere felis lectus sit amet purus. Donec nec magna et leo eleifend scelerisque. Suspendisse condimentum pharetra ligula. Curabitur lorem. Pellentesque a augue sit amet enim fermentum placerat. Phasellus ante risus, molestie at, iaculis at, pellentesque non, tellus. Class aptent taciti sociosqu ad litora torquent per conubia nostra, per inceptos himenaeos. Phasellus non urna eget risus tempus imperdiet. Integer est diam, sagittis sit amet, posuere sit amet, bibendum sed, lacus. Aenean adipiscing cursus ipsum. Quisque at elit. Vestibulum vitae nunc. Praesent placerat metus viverra lorem. Cras nec elit congue nisi faucibus feugiat. Nam eget mi. Vestibulum condimentum. Nunc nisl ante, cursus in, dictum ac, lobortis rutrum, mi. Nulla eu nisi. In ultricies vehicula magna."
-            + "Nunc eros dui, elementum at, ullamcorper eget, varius at, velit. Ut dictum. Cras ullamcorper ante vel tortor. Quisque viverra mauris vulputate quam. Nulla dui. Suspendisse non eros at ipsum faucibus hendrerit. Morbi dignissim pharetra tortor. Etiam malesuada. Mauris lacinia elementum erat. Duis mollis placerat metus. Nunc risus felis, cursus ac, cursus vel, convallis vel, metus. Ut vehicula nibh et nulla. Vivamus id pede. Quisque egestas arcu a ligula. Maecenas vehicula. Quisque sed ligula quis tellus tempus rutrum. Curabitur vel augue sed orci egestas pharetra. Duis pharetra.";
-
-    @Override
-    public void init() {
-        Window w = new Window(getClass().getSimpleName());
-        w.setContent(new GridLayout(2, 2));
-        setMainWindow(w);
-
-        Panel p = new Panel();
-        p.setCaption("ExpandLayout");
-        p.setWidth("500px");
-        p.setHeight("500px");
-        p.setContent(new VerticalLayout());
-        p.getContent().setSizeFull();
-
-        w.getContent().addComponent(p);
-
-        tf1 = new TextArea();
-        tf1.setRows(5);
-        tf1.setSizeFull();
-        tf1.setValue(contents);
-        tf1.setCaption("TextField caption");
-        p.getContent().addComponent(tf1);
-
-        /*
-         * 
-         * OrderedLayout
-         */
-
-        Panel p2 = new Panel();
-        p2.setCaption("OrderedLayout");
-        p2.setWidth("500px");
-        p2.setHeight("500px");
-        p2.setContent(new VerticalLayout());
-        p2.getContent().setSizeFull();
-
-        w.getContent().addComponent(p2);
-
-        tf2 = new TextArea();
-        tf2.setRows(5);
-        tf2.setSizeFull();
-        tf2.setValue(contents);
-        tf2.setCaption("TextField caption");
-        p2.getContent().addComponent(tf2);
-
-        /*
-         * 
-         * GridLayout
-         */
-
-        Panel p3 = new Panel();
-        p3.setCaption("GridLayout");
-        p3.setWidth("500px");
-        p3.setHeight("500px");
-        // p3.setContent(new GridLayout());
-        p3.getContent().setSizeFull();
-        ((Layout) p3.getContent()).setMargin(false);
-
-        GridLayout gl = new GridLayout();
-        gl.setSizeFull();
-        gl.setMargin(false);
-        p3.getContent().addComponent(gl);
-        w.getContent().addComponent(p3);
-
-        tf3 = new TextArea();
-        tf3.setRows(5);
-        tf3.setSizeFull();
-        tf3.setValue(contents);
-        tf3.setCaption("TextField caption");
-        // p3.getContent().addComponent(tf3);
-        gl.addComponent(tf3);
-
-        // Panel pp = new Panel();
-        // pp.setCaption("OrderedLayout");
-        // pp.setWidth("500px");
-        // pp.setHeight("500px");
-        // pp.getContent().setSizeFull();
-        // orderedLayout = new VerticalLayout();
-        // pp.getContent().addComponent(orderedLayout);
-        // w.getContent().addComponent(pp);
-        // createUI(orderedLayout);
-    }
-
-    @SuppressWarnings("unused")
-    private void createUI(Layout layout) {
-        Label l = new Label("Label");
-        Button b = new Button("Enable/disable caption and watch button move",
-                new ClickListener() {
-
-                    public void buttonClick(ClickEvent event) {
-                        System.out.println("Enable/disable caption");
-                        for (AbstractComponent l : new AbstractComponent[] {
-                                tf1, tf2, tf3 }) {
-                            // AbstractComponent l = tf2;
-                            // Layout l = (Layout) event.getButton().getData();
-                            if (l.getCaption() == null) {
-                                l.setCaption("Expand layout caption");
-                            } else {
-                                l.setCaption(null);
-                            }
-                        }
-                    }
-
-                });
-        b.setData(layout);
-        Label l2 = new Label("This should always be visible");
-
-        layout.addComponent(l);
-        layout.addComponent(b);
-        layout.addComponent(l2);
-
-        if (layout instanceof AbstractOrderedLayout) {
-            ((AbstractOrderedLayout) layout).setExpandRatio(l, 1);
-
-        }
-    }
-}
->>>>>>> 116cd1f2
+}