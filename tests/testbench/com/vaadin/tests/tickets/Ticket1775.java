<<<<<<< HEAD
package com.vaadin.tests.tickets;

import com.vaadin.ui.Button;
import com.vaadin.ui.Button.ClickEvent;
import com.vaadin.ui.CustomLayout;
import com.vaadin.ui.Label;
import com.vaadin.ui.Root.LegacyWindow;

public class Ticket1775 extends com.vaadin.Application.LegacyApplication {

    @Override
    public void init() {

        final LegacyWindow main = new LegacyWindow("#1775");
        setMainWindow(main);
        setTheme("tests-tickets");
        String layoutName = "Ticket1775";
        final CustomLayout layout = new CustomLayout(layoutName);

        main.addComponent(layout);

        Button button2 = new Button("Populate content");
        main.addComponent(button2);

        final Button button = new Button("Change content");
        main.addComponent(button);

        button2.addListener(new Button.ClickListener() {

            public void buttonClick(ClickEvent event) {
                Label mainComponent = new Label("Main");
                Label header = new Label("Header");
                final Label anotherComponent = new Label("another");
                layout.addComponent(mainComponent, "body");
                layout.addComponent(header, "loginUser");
                button.addListener(new Button.ClickListener() {
                    public void buttonClick(Button.ClickEvent event) {
                        layout.addComponent(anotherComponent, "body");
                        layout.removeComponent("loginUser");
                    }
                });

            }
        });

    }

}
=======
package com.vaadin.tests.tickets;

import com.vaadin.ui.Button;
import com.vaadin.ui.Button.ClickEvent;
import com.vaadin.ui.CustomLayout;
import com.vaadin.ui.Label;
import com.vaadin.ui.Window;

public class Ticket1775 extends com.vaadin.Application {

    @Override
    public void init() {

        final Window main = new Window("#1775");
        setMainWindow(main);
        main.setTheme("tests-tickets");
        String layoutName = "Ticket1775";
        final CustomLayout layout = new CustomLayout(layoutName);

        main.addComponent(layout);

        Button button2 = new Button("Populate content");
        main.addComponent(button2);

        final Button button = new Button("Change content");
        main.addComponent(button);

        button2.addListener(new Button.ClickListener() {

            public void buttonClick(ClickEvent event) {
                Label mainComponent = new Label("Main");
                Label header = new Label("Header");
                final Label anotherComponent = new Label("another");
                layout.addComponent(mainComponent, "body");
                layout.addComponent(header, "loginUser");
                button.addListener(new Button.ClickListener() {
                    public void buttonClick(Button.ClickEvent event) {
                        layout.addComponent(anotherComponent, "body");
                        layout.removeComponent("loginUser");
                    }
                });

            }
        });

    }

}
>>>>>>> 116cd1f2
<|MERGE_RESOLUTION|>--- conflicted
+++ resolved
@@ -1,4 +1,3 @@
-<<<<<<< HEAD
 package com.vaadin.tests.tickets;
 
 import com.vaadin.ui.Button;
@@ -46,54 +45,4 @@
 
     }
 
-}
-=======
-package com.vaadin.tests.tickets;
-
-import com.vaadin.ui.Button;
-import com.vaadin.ui.Button.ClickEvent;
-import com.vaadin.ui.CustomLayout;
-import com.vaadin.ui.Label;
-import com.vaadin.ui.Window;
-
-public class Ticket1775 extends com.vaadin.Application {
-
-    @Override
-    public void init() {
-
-        final Window main = new Window("#1775");
-        setMainWindow(main);
-        main.setTheme("tests-tickets");
-        String layoutName = "Ticket1775";
-        final CustomLayout layout = new CustomLayout(layoutName);
-
-        main.addComponent(layout);
-
-        Button button2 = new Button("Populate content");
-        main.addComponent(button2);
-
-        final Button button = new Button("Change content");
-        main.addComponent(button);
-
-        button2.addListener(new Button.ClickListener() {
-
-            public void buttonClick(ClickEvent event) {
-                Label mainComponent = new Label("Main");
-                Label header = new Label("Header");
-                final Label anotherComponent = new Label("another");
-                layout.addComponent(mainComponent, "body");
-                layout.addComponent(header, "loginUser");
-                button.addListener(new Button.ClickListener() {
-                    public void buttonClick(Button.ClickEvent event) {
-                        layout.addComponent(anotherComponent, "body");
-                        layout.removeComponent("loginUser");
-                    }
-                });
-
-            }
-        });
-
-    }
-
-}
->>>>>>> 116cd1f2
+}