<<<<<<< HEAD
package com.vaadin.tests.tickets;

import com.vaadin.Application;
import com.vaadin.event.ShortcutAction.KeyCode;
import com.vaadin.event.ShortcutListener;
import com.vaadin.ui.Label;
import com.vaadin.ui.Panel;
import com.vaadin.ui.Root.LegacyWindow;
import com.vaadin.ui.TextField;

/**
 * Key codes were converted to lower case on the server (overlapping special key
 * codes for function keys etc.) and then back to upper case on the client.
 * Therefore, registering e.g. F8 as a key code resulted in "w" being used as
 * the trigger and F8 being ignored.
 */
public class Ticket5157 extends Application.LegacyApplication {

    @Override
    public void init() {
        final LegacyWindow mainWindow = new LegacyWindow(
                "Forumtests Application");
        setMainWindow(mainWindow);

        Panel p = new Panel();
        mainWindow.addComponent(p);

        Label l = new Label("Panel with F8 bound");
        p.addComponent(l);

        TextField f = new TextField();
        p.addComponent(f);

        p.addAction(new ShortcutListener("F8", KeyCode.F8, null) {

            @Override
            public void handleAction(Object sender, Object target) {
                mainWindow.showNotification(getCaption());

            }
        });

        p.addAction(new ShortcutListener("a", KeyCode.A, null) {

            @Override
            public void handleAction(Object sender, Object target) {
                mainWindow.showNotification(getCaption());

            }
        });
    }

}
=======
package com.vaadin.tests.tickets;

import com.vaadin.Application;
import com.vaadin.event.ShortcutAction.KeyCode;
import com.vaadin.event.ShortcutListener;
import com.vaadin.ui.Label;
import com.vaadin.ui.Panel;
import com.vaadin.ui.TextField;
import com.vaadin.ui.Window;

/**
 * Key codes were converted to lower case on the server (overlapping special key
 * codes for function keys etc.) and then back to upper case on the client.
 * Therefore, registering e.g. F8 as a key code resulted in "w" being used as
 * the trigger and F8 being ignored.
 */
public class Ticket5157 extends Application {

    @Override
    public void init() {
        final Window mainWindow = new Window("Forumtests Application");
        setMainWindow(mainWindow);

        Panel p = new Panel();
        mainWindow.addComponent(p);

        Label l = new Label("Panel with F8 bound");
        p.addComponent(l);

        TextField f = new TextField();
        p.addComponent(f);

        p.addAction(new ShortcutListener("F8", KeyCode.F8, null) {

            @Override
            public void handleAction(Object sender, Object target) {
                mainWindow.showNotification(getCaption());

            }
        });

        p.addAction(new ShortcutListener("a", KeyCode.A, null) {

            @Override
            public void handleAction(Object sender, Object target) {
                mainWindow.showNotification(getCaption());

            }
        });
    }

}
>>>>>>> 116cd1f2
<|MERGE_RESOLUTION|>--- conflicted
+++ resolved
@@ -1,4 +1,3 @@
-<<<<<<< HEAD
 package com.vaadin.tests.tickets;
 
 import com.vaadin.Application;
@@ -51,58 +50,4 @@
         });
     }
 
-}
-=======
-package com.vaadin.tests.tickets;
-
-import com.vaadin.Application;
-import com.vaadin.event.ShortcutAction.KeyCode;
-import com.vaadin.event.ShortcutListener;
-import com.vaadin.ui.Label;
-import com.vaadin.ui.Panel;
-import com.vaadin.ui.TextField;
-import com.vaadin.ui.Window;
-
-/**
- * Key codes were converted to lower case on the server (overlapping special key
- * codes for function keys etc.) and then back to upper case on the client.
- * Therefore, registering e.g. F8 as a key code resulted in "w" being used as
- * the trigger and F8 being ignored.
- */
-public class Ticket5157 extends Application {
-
-    @Override
-    public void init() {
-        final Window mainWindow = new Window("Forumtests Application");
-        setMainWindow(mainWindow);
-
-        Panel p = new Panel();
-        mainWindow.addComponent(p);
-
-        Label l = new Label("Panel with F8 bound");
-        p.addComponent(l);
-
-        TextField f = new TextField();
-        p.addComponent(f);
-
-        p.addAction(new ShortcutListener("F8", KeyCode.F8, null) {
-
-            @Override
-            public void handleAction(Object sender, Object target) {
-                mainWindow.showNotification(getCaption());
-
-            }
-        });
-
-        p.addAction(new ShortcutListener("a", KeyCode.A, null) {
-
-            @Override
-            public void handleAction(Object sender, Object target) {
-                mainWindow.showNotification(getCaption());
-
-            }
-        });
-    }
-
-}
->>>>>>> 116cd1f2
+}