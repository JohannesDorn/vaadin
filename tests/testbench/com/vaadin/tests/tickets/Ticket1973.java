--- conflicted
+++ resolved
@@ -1,4 +1,3 @@
-<<<<<<< HEAD
 package com.vaadin.tests.tickets;
 
 import com.vaadin.data.Item;
@@ -49,56 +48,4 @@
             item.getItemProperty("layout").setValue(layout);
         }
     }
-=======
-package com.vaadin.tests.tickets;
-
-import com.vaadin.data.Item;
-import com.vaadin.data.util.IndexedContainer;
-import com.vaadin.ui.Button;
-import com.vaadin.ui.Component;
-import com.vaadin.ui.Table;
-import com.vaadin.ui.VerticalLayout;
-import com.vaadin.ui.Window;
-
-public class Ticket1973 extends com.vaadin.Application {
-
-    Window main = new Window();
-    Table table = new Table();
-
-    @Override
-    public void init() {
-        setMainWindow(main);
-
-        final IndexedContainer container1 = new IndexedContainer();
-        container1.addContainerProperty("layout", Component.class, null);
-
-        final IndexedContainer container2 = new IndexedContainer();
-        container2.addContainerProperty("layout", Component.class, null);
-
-        fill(container1, 100, "Testi 1 :");
-        fill(container2, 100, "Testi 2 :");
-
-        table.setContainerDataSource(container1);
-
-        Button refreshTable = new Button("Change table container");
-        refreshTable.addListener(new Button.ClickListener() {
-            public void buttonClick(Button.ClickEvent e) {
-                table.setContainerDataSource(container2);
-                table.setContainerDataSource(container1);
-            }
-        });
-
-        main.addComponent(table);
-        main.addComponent(refreshTable);
-    }
-
-    public void fill(IndexedContainer container, int size, String prefix) {
-        for (int i = 0; i < size; i++) {
-            Item item = container.addItem(new Integer(i));
-            VerticalLayout layout = new VerticalLayout();
-            layout.addComponent(new Button(prefix + i));
-            item.getItemProperty("layout").setValue(layout);
-        }
-    }
->>>>>>> 116cd1f2
 }