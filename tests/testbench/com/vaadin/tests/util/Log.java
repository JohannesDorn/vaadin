--- conflicted
+++ resolved
@@ -1,4 +1,3 @@
-<<<<<<< HEAD
 package com.vaadin.tests.util;
 
 import java.util.ArrayList;
@@ -61,68 +60,4 @@
         return this;
     }
 
-}
-=======
-package com.vaadin.tests.util;
-
-import java.util.ArrayList;
-import java.util.List;
-
-import com.vaadin.ui.Label;
-import com.vaadin.ui.VerticalLayout;
-
-public class Log extends VerticalLayout {
-    List<Label> eventLabels = new ArrayList<Label>();
-    private boolean numberLogRows = true;
-    private int nextLogNr = 1;
-
-    public Log(int nr) {
-        for (int i = 0; i < nr; i++) {
-            Label l = createEventLabel();
-            l.setDebugId("Log_row_" + i);
-            eventLabels.add(l);
-            addComponent(l);
-        }
-        setDebugId("Log");
-        setCaption("Events:");
-    }
-
-    /**
-     * Clears the rows and reset the row number to zero.
-     */
-    public Log clear() {
-        for (Label l : eventLabels) {
-            l.setValue("&nbsp;");
-        }
-        nextLogNr = 0;
-        return this;
-    }
-
-    public Log log(String event) {
-        int nr = eventLabels.size();
-        for (int i = nr - 1; i > 0; i--) {
-            eventLabels.get(i).setValue(eventLabels.get(i - 1).getValue());
-        }
-        String msg = event;
-        if (numberLogRows) {
-            msg = nextLogNr + ". " + msg;
-            nextLogNr++;
-        }
-        eventLabels.get(0).setValue(msg);
-        System.out.println(event);
-        return this;
-    }
-
-    private Label createEventLabel() {
-        Label l = new Label("&nbsp;", Label.CONTENT_XHTML);
-        l.setWidth(null);
-        return l;
-    }
-
-    public Log setNumberLogRows(boolean numberLogRows) {
-        this.numberLogRows = numberLogRows;
-        return this;
-    }
-
-}
->>>>>>> 116cd1f2
+}