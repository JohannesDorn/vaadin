--- conflicted
+++ resolved
@@ -1,4 +1,3 @@
-<<<<<<< HEAD
 package com.vaadin.tests.components.table;
 
 import com.vaadin.data.Property.ValueChangeEvent;
@@ -52,60 +51,4 @@
         return 5431;
     }
 
-}
-=======
-package com.vaadin.tests.components.table;
-
-import com.vaadin.data.Property.ValueChangeEvent;
-import com.vaadin.data.Property.ValueChangeListener;
-import com.vaadin.tests.components.TestBase;
-import com.vaadin.tests.util.Log;
-import com.vaadin.ui.Button;
-import com.vaadin.ui.Component;
-import com.vaadin.ui.Table;
-
-public class TableSingleSelect extends TestBase {
-    Log log = new Log(3);
-
-    @Override
-    protected void setup() {
-        log.setDebugId("eventlog");
-
-        Table t = new Table();
-
-        t.setSelectable(true);
-        t.setNullSelectionAllowed(true);
-        t.setImmediate(true);
-        t.addListener(new ValueChangeListener() {
-
-            public void valueChange(ValueChangeEvent event) {
-                log.log("Selected value: " + event.getProperty().getValue());
-            }
-        });
-
-        t.addContainerProperty("string", String.class, null);
-        t.addContainerProperty("button", Component.class, null);
-
-        for (int i = 0; i < 10; i++) {
-            t.addItem(i);
-            t.getContainerProperty(i, "string").setValue(i);
-            t.getContainerProperty(i, "button")
-                    .setValue(new Button("Click me"));
-        }
-
-        addComponent(log);
-        addComponent(t);
-    }
-
-    @Override
-    protected String getDescription() {
-        return "Table in single-select mode with null selection allowed. Tests that single select does not select multiple items, selects and deselects properly.";
-    }
-
-    @Override
-    protected Integer getTicketNumber() {
-        return 5431;
-    }
-
-}
->>>>>>> 116cd1f2
+}