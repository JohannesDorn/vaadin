<<<<<<< HEAD
package com.vaadin.tests.components.table;

import com.vaadin.data.Property.ValueChangeEvent;
import com.vaadin.data.Property.ValueChangeListener;
import com.vaadin.tests.components.TestBase;
import com.vaadin.ui.CheckBox;
import com.vaadin.ui.Table;

public class TableScrollOnFocus extends TestBase {
    @Override
    protected void setup() {
        final Table table = new Table();
        final CheckBox chkSelectable = new CheckBox("selectable");

        chkSelectable.setImmediate(true);
        chkSelectable.addListener(new ValueChangeListener() {
            public void valueChange(ValueChangeEvent event) {
                table.setSelectable((Boolean) chkSelectable.getValue());
            }
        });

        table.addContainerProperty("row #", String.class, "-");
        table.setColumnWidth("row #", 150);
        for (int i = 1; i < 200; i++) {
            table.addItem(new String[] { "" + i }, null);
        }
        table.setSortDisabled(true);

        chkSelectable.setValue(true);

        addComponent(chkSelectable);
        addComponent(table);
    }

    @Override
    protected String getDescription() {
        return "The table scrolls up 2 pages after loosing and regaining the focus!</b><p>"
                + "Drag scrollbar to top then to the bottom of the table.<br>"
                + "Click somewhere beside the table to take away the focus,<br>"
                + "then click back on the table (header or scrollbar) to give back the focus<br>"
                + "(Pressing Tab and Shift-Tab does the same job).<p>"
                + "If the table is set to non-selectable-mode, no self-scrolling occurs.";
    }

    @Override
    protected Integer getTicketNumber() {
        return 6774;
    }
=======
package com.vaadin.tests.components.table;

import com.vaadin.data.Property.ValueChangeEvent;
import com.vaadin.data.Property.ValueChangeListener;
import com.vaadin.tests.components.TestBase;
import com.vaadin.ui.CheckBox;
import com.vaadin.ui.Table;

public class TableScrollOnFocus extends TestBase {
    @Override
    protected void setup() {
        final Table table = new Table();
        final CheckBox chkSelectable = new CheckBox("selectable");

        chkSelectable.setImmediate(true);
        chkSelectable.addListener(new ValueChangeListener() {
            public void valueChange(ValueChangeEvent event) {
                table.setSelectable(chkSelectable.booleanValue());
            }
        });

        table.addContainerProperty("row #", String.class, "-");
        table.setColumnWidth("row #", 150);
        for (int i = 1; i < 200; i++) {
            table.addItem(new String[] { "" + i }, null);
        }
        table.setSortDisabled(true);

        chkSelectable.setValue(true);

        addComponent(chkSelectable);
        addComponent(table);
    }

    @Override
    protected String getDescription() {
        return "The table scrolls up 2 pages after loosing and regaining the focus!</b><p>"
                + "Drag scrollbar to top then to the bottom of the table.<br>"
                + "Click somewhere beside the table to take away the focus,<br>"
                + "then click back on the table (header or scrollbar) to give back the focus<br>"
                + "(Pressing Tab and Shift-Tab does the same job).<p>"
                + "If the table is set to non-selectable-mode, no self-scrolling occurs.";
    }

    @Override
    protected Integer getTicketNumber() {
        return 6774;
    }
>>>>>>> 116cd1f2
}<|MERGE_RESOLUTION|>--- conflicted
+++ resolved
@@ -1,4 +1,3 @@
-<<<<<<< HEAD
 package com.vaadin.tests.components.table;
 
 import com.vaadin.data.Property.ValueChangeEvent;
@@ -47,54 +46,4 @@
     protected Integer getTicketNumber() {
         return 6774;
     }
-=======
-package com.vaadin.tests.components.table;
-
-import com.vaadin.data.Property.ValueChangeEvent;
-import com.vaadin.data.Property.ValueChangeListener;
-import com.vaadin.tests.components.TestBase;
-import com.vaadin.ui.CheckBox;
-import com.vaadin.ui.Table;
-
-public class TableScrollOnFocus extends TestBase {
-    @Override
-    protected void setup() {
-        final Table table = new Table();
-        final CheckBox chkSelectable = new CheckBox("selectable");
-
-        chkSelectable.setImmediate(true);
-        chkSelectable.addListener(new ValueChangeListener() {
-            public void valueChange(ValueChangeEvent event) {
-                table.setSelectable(chkSelectable.booleanValue());
-            }
-        });
-
-        table.addContainerProperty("row #", String.class, "-");
-        table.setColumnWidth("row #", 150);
-        for (int i = 1; i < 200; i++) {
-            table.addItem(new String[] { "" + i }, null);
-        }
-        table.setSortDisabled(true);
-
-        chkSelectable.setValue(true);
-
-        addComponent(chkSelectable);
-        addComponent(table);
-    }
-
-    @Override
-    protected String getDescription() {
-        return "The table scrolls up 2 pages after loosing and regaining the focus!</b><p>"
-                + "Drag scrollbar to top then to the bottom of the table.<br>"
-                + "Click somewhere beside the table to take away the focus,<br>"
-                + "then click back on the table (header or scrollbar) to give back the focus<br>"
-                + "(Pressing Tab and Shift-Tab does the same job).<p>"
-                + "If the table is set to non-selectable-mode, no self-scrolling occurs.";
-    }
-
-    @Override
-    protected Integer getTicketNumber() {
-        return 6774;
-    }
->>>>>>> 116cd1f2
 }