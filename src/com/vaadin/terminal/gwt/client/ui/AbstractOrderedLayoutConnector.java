/* 
@VaadinApache2LicenseForJavaFiles@
 */
package com.vaadin.terminal.gwt.client.ui;

import java.util.List;

import com.google.gwt.dom.client.Style;
import com.google.gwt.dom.client.Style.Unit;
import com.google.gwt.user.client.Element;
import com.google.gwt.user.client.ui.Widget;
import com.vaadin.terminal.gwt.client.ApplicationConnection;
import com.vaadin.terminal.gwt.client.ComponentConnector;
import com.vaadin.terminal.gwt.client.DirectionalManagedLayout;
import com.vaadin.terminal.gwt.client.LayoutManager;
import com.vaadin.terminal.gwt.client.Paintable;
import com.vaadin.terminal.gwt.client.UIDL;
import com.vaadin.terminal.gwt.client.Util;
import com.vaadin.terminal.gwt.client.VCaption;
import com.vaadin.terminal.gwt.client.ValueMap;
import com.vaadin.terminal.gwt.client.communication.RpcProxy;
import com.vaadin.terminal.gwt.client.communication.ServerRpc;
import com.vaadin.terminal.gwt.client.ui.layout.ComponentConnectorLayoutSlot;
import com.vaadin.terminal.gwt.client.ui.layout.VLayoutSlot;

public abstract class AbstractOrderedLayoutConnector extends
        AbstractLayoutConnector implements Paintable, DirectionalManagedLayout {

<<<<<<< HEAD
    public interface AbstractOrderedLayoutServerRPC extends LayoutClickRPC,
            ServerRpc {
=======
    public static class AbstractOrderedLayoutState extends AbstractLayoutState {
        private boolean spacing = true;

        public boolean isSpacing() {
            return spacing;
        }

        public void setSpacing(boolean spacing) {
            this.spacing = spacing;
        }
>>>>>>> 9b5453c7

    }

    public interface AbstractOrderedLayoutServerRPC extends LayoutClickRPC,
            ServerRpc {

    }

    AbstractOrderedLayoutServerRPC rpc;

    private LayoutClickEventHandler clickEventHandler = new LayoutClickEventHandler(
            this) {

        @Override
        protected ComponentConnector getChildComponent(Element element) {
            return Util.getConnectorForElement(getConnection(), getWidget(),
                    element);
        }

        @Override
        protected LayoutClickRPC getLayoutClickRPC() {
            return rpc;
        };

    };

    @Override
    public void init() {
        rpc = RpcProxy.create(AbstractOrderedLayoutServerRPC.class, this);
        getLayoutManager().registerDependency(this,
                getWidget().spacingMeasureElement);
    }

    @Override
    public AbstractOrderedLayoutState getState() {
        return (AbstractOrderedLayoutState) super.getState();
    }

    public void updateCaption(ComponentConnector component) {
        VMeasuringOrderedLayout layout = getWidget();
        if (VCaption.isNeeded(component.getState())) {
            VLayoutSlot layoutSlot = layout.getSlotForChild(component
                    .getWidget());
            VCaption caption = layoutSlot.getCaption();
            if (caption == null) {
                caption = new VCaption(component, getConnection());

                Widget widget = component.getWidget();

                layout.setCaption(widget, caption);
            }
            caption.updateCaption();
        } else {
            layout.setCaption(component.getWidget(), null);
            getLayoutManager().setNeedsUpdate(this);
        }
    }

    @Override
    public VMeasuringOrderedLayout getWidget() {
        return (VMeasuringOrderedLayout) super.getWidget();
    }

    public void updateFromUIDL(UIDL uidl, ApplicationConnection client) {
        if (!isRealUpdate(uidl)) {
            return;
        }
        clickEventHandler.handleEventHandlerRegistration();

        VMeasuringOrderedLayout layout = getWidget();

        ValueMap expandRatios = uidl.getMapAttribute("expandRatios");
        ValueMap alignments = uidl.getMapAttribute("alignments");

        for (ComponentConnector child : getChildren()) {
            VLayoutSlot slot = layout.getSlotForChild(child.getWidget());
            String pid = child.getConnectorId();

            AlignmentInfo alignment;
            if (alignments.containsKey(pid)) {
                alignment = new AlignmentInfo(alignments.getInt(pid));
            } else {
                alignment = AlignmentInfo.TOP_LEFT;
            }
            slot.setAlignment(alignment);

            double expandRatio;
            if (expandRatios.containsKey(pid)) {
                expandRatio = expandRatios.getRawNumber(pid);
            } else {
                expandRatio = 0;
            }
            slot.setExpandRatio(expandRatio);
        }

        layout.updateMarginStyleNames(new VMarginInfo(getState()
                .getMarginsBitmask()));

        layout.updateSpacingStyleName(getState().isSpacing());

        getLayoutManager().setNeedsUpdate(this);
    }

    private int getSizeForInnerSize(int size, boolean isVertical) {
        LayoutManager layoutManager = getLayoutManager();
        Element element = getWidget().getElement();
        if (isVertical) {
            return size + layoutManager.getBorderHeight(element)
                    + layoutManager.getPaddingHeight(element);
        } else {
            return size + layoutManager.getBorderWidth(element)
                    + layoutManager.getPaddingWidth(element);
        }
    }

    private static String getSizeProperty(boolean isVertical) {
        return isVertical ? "height" : "width";
    }

    private boolean isUndefinedInDirection(boolean isVertical) {
        if (isVertical) {
            return isUndefinedHeight();
        } else {
            return isUndefinedWidth();
        }
    }

    private int getInnerSizeInDirection(boolean isVertical) {
        if (isVertical) {
            return getLayoutManager().getInnerHeight(getWidget().getElement());
        } else {
            return getLayoutManager().getInnerWidth(getWidget().getElement());
        }
    }

    private void layoutPrimaryDirection() {
        VMeasuringOrderedLayout layout = getWidget();
        boolean isVertical = layout.isVertical;
        boolean isUndefined = isUndefinedInDirection(isVertical);

        int startPadding = getStartPadding(isVertical);
        int spacingSize = getSpacingInDirection(isVertical);
        int allocatedSize;

        if (isUndefined) {
            allocatedSize = -1;
        } else {
            allocatedSize = getInnerSizeInDirection(isVertical);
        }

        allocatedSize = layout.layoutPrimaryDirection(spacingSize,
                allocatedSize, startPadding);

        Style ownStyle = getWidget().getElement().getStyle();
        if (isUndefined) {
            int outerSize = getSizeForInnerSize(allocatedSize, isVertical);
            ownStyle.setPropertyPx(getSizeProperty(isVertical), outerSize);
            reportUndefinedSize(outerSize, isVertical);
        } else {
            ownStyle.setProperty(getSizeProperty(isVertical),
                    getDefinedSize(isVertical));
        }
    }

    private void reportUndefinedSize(int outerSize, boolean isVertical) {
        if (isVertical) {
            getLayoutManager().reportOuterHeight(this, outerSize);
        } else {
            getLayoutManager().reportOuterWidth(this, outerSize);
        }
    }

    private int getSpacingInDirection(boolean isVertical) {
        if (isVertical) {
            return getLayoutManager().getOuterHeight(
                    getWidget().spacingMeasureElement);
        } else {
            return getLayoutManager().getOuterWidth(
                    getWidget().spacingMeasureElement);
        }
    }

    private void layoutSecondaryDirection() {
        VMeasuringOrderedLayout layout = getWidget();
        boolean isVertical = layout.isVertical;
        boolean isUndefined = isUndefinedInDirection(!isVertical);

        int startPadding = getStartPadding(!isVertical);

        int allocatedSize;
        if (isUndefined) {
            allocatedSize = -1;
        } else {
            allocatedSize = getInnerSizeInDirection(!isVertical);
        }

        allocatedSize = layout.layoutSecondaryDirection(allocatedSize,
                startPadding);

        Style ownStyle = getWidget().getElement().getStyle();

        if (isUndefined) {
            int outerSize = getSizeForInnerSize(allocatedSize,
                    !getWidget().isVertical);
            ownStyle.setPropertyPx(getSizeProperty(!getWidget().isVertical),
                    outerSize);
            reportUndefinedSize(outerSize, !isVertical);
        } else {
            ownStyle.setProperty(getSizeProperty(!getWidget().isVertical),
                    getDefinedSize(!getWidget().isVertical));
        }
    }

    private String getDefinedSize(boolean isVertical) {
        if (isVertical) {
            return getState().getHeight();
        } else {
            return getState().getWidth();
        }
    }

    private int getStartPadding(boolean isVertical) {
        if (isVertical) {
            return getLayoutManager().getPaddingTop(getWidget().getElement());
        } else {
            return getLayoutManager().getPaddingLeft(getWidget().getElement());
        }
    }

    public void layoutHorizontally() {
        if (getWidget().isVertical) {
            layoutSecondaryDirection();
        } else {
            layoutPrimaryDirection();
        }
    }

    public void layoutVertically() {
        if (getWidget().isVertical) {
            layoutPrimaryDirection();
        } else {
            layoutSecondaryDirection();
        }
    }

    @Override
    public void onConnectorHierarchyChange(
            com.vaadin.terminal.gwt.client.ConnectorHierarchyChangeEvent event) {
        super.onConnectorHierarchyChange(event);
        List<ComponentConnector> previousChildren = event.getOldChildren();
        int currentIndex = 0;
        VMeasuringOrderedLayout layout = getWidget();

        for (ComponentConnector child : getChildren()) {
            Widget childWidget = child.getWidget();
            VLayoutSlot slot = layout.getSlotForChild(childWidget);

            if (childWidget.getParent() != layout) {
                // If the child widget was previously attached to another
                // AbstractOrderedLayout a slot might be found that belongs to
                // another AbstractOrderedLayout. In this case we discard it and
                // create a new slot.
                slot = new ComponentConnectorLayoutSlot(getWidget()
                        .getStylePrimaryName(), child, this);
            }
            layout.addOrMove(slot, currentIndex++);
            if (child.isRelativeWidth()) {
                slot.getWrapperElement().getStyle().setWidth(100, Unit.PCT);
            }
        }

        for (ComponentConnector child : previousChildren) {
            if (child.getParent() != this) {
                // Remove slot if the connector is no longer a child of this
                // layout
                layout.removeSlotForWidget(child.getWidget());
            }
        }

    };

}<|MERGE_RESOLUTION|>--- conflicted
+++ resolved
@@ -26,10 +26,6 @@
 public abstract class AbstractOrderedLayoutConnector extends
         AbstractLayoutConnector implements Paintable, DirectionalManagedLayout {
 
-<<<<<<< HEAD
-    public interface AbstractOrderedLayoutServerRPC extends LayoutClickRPC,
-            ServerRpc {
-=======
     public static class AbstractOrderedLayoutState extends AbstractLayoutState {
         private boolean spacing = true;
 
@@ -40,7 +36,6 @@
         public void setSpacing(boolean spacing) {
             this.spacing = spacing;
         }
->>>>>>> 9b5453c7
 
     }
 
